--- conflicted
+++ resolved
@@ -412,10 +412,7 @@
 
     return MEM0_CONFIG
 
-<<<<<<< HEAD
-=======
-
->>>>>>> 2396d469
+
 class MemoryService:
     """Service class for managing memory operations."""
 
