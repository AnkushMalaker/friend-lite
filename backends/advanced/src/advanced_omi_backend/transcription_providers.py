"""
Transcription provider abstraction for multiple ASR services (online and offline).

Provider Output Formats (2025):
--------------------------------
All providers return a standardized dictionary with the following structure:
{
    "text": str,        # Full transcript text
    "words": List[dict],  # Word-level data (if available)
    "segments": List[dict]  # Speaker segments (if available)
}

Word object format (when available):
{
    "word": str,        # The word text
    "start": float,     # Start time in seconds
    "end": float,       # End time in seconds
    "confidence": float,  # Confidence score (0-1)
    "speaker": int      # Speaker ID (optional)
}

Provider-specific behaviors:
- Deepgram: Returns rich word-level timestamps with confidence scores
- NeMo Parakeet: Returns word-level timestamps (streaming and batch modes)
"""

import abc
import asyncio
import json
import logging
import os
import tempfile
import uuid
from typing import Dict, Optional

import httpx
import numpy as np
import websockets
from easy_audio_interfaces.audio_interfaces import AudioChunk
from easy_audio_interfaces.filesystem import LocalFileSink

logger = logging.getLogger(__name__)

class BaseTranscriptionProvider(abc.ABC):
    """Abstract base class for all transcription providers."""

    @abc.abstractmethod
    async def transcribe(self, audio_data: bytes, sample_rate: int) -> dict:
        """
        Transcribe audio data to text with word-level timestamps.

        Args:
            audio_data: Raw audio bytes (PCM format)
            sample_rate: Audio sample rate (Hz)

        Returns:
            Dictionary containing:
            - text: Transcribed text string
            - words: List of word-level data with timestamps (required)
            - segments: List of speaker segments (empty for non-RTTM providers)
        """
        pass

    @property
    @abc.abstractmethod
    def name(self) -> str:
        """Return the provider name for logging."""
        pass

    @property
    @abc.abstractmethod
    def mode(self) -> str:
        """Return 'streaming' or 'batch' for processing mode."""
        pass

    async def connect(self, client_id: Optional[str] = None):
        """Initialize/connect the provider. Default implementation does nothing."""
        pass

    async def disconnect(self):
        """Cleanup/disconnect the provider. Default implementation does nothing."""
        pass


class StreamingTranscriptionProvider(BaseTranscriptionProvider):
    """Base class for streaming transcription providers."""

    @property
    def mode(self) -> str:
        return "streaming"

    @abc.abstractmethod
    async def start_stream(self, client_id: str, sample_rate: int = 16000):
        """Start a transcription stream for a client."""
        pass

    @abc.abstractmethod
    async def process_audio_chunk(self, client_id: str, audio_chunk: bytes) -> Optional[dict]:
        """
        Process audio chunk and return partial/final transcription.
        
        Returns:
            None for partial results, dict with transcription for final results
        """
        pass

    @abc.abstractmethod
    async def end_stream(self, client_id: str) -> dict:
        """End stream and return final transcription with word-level timestamps."""
        pass


class BatchTranscriptionProvider(BaseTranscriptionProvider):
    """Base class for batch transcription providers."""

    @property
    def mode(self) -> str:
        return "batch"


class DeepgramProvider(BatchTranscriptionProvider):
    """Deepgram batch transcription provider using Nova-3 model."""

    def __init__(self, api_key: str):
        self.api_key = api_key
        self.url = "https://api.deepgram.com/v1/listen"

    @property
    def name(self) -> str:
        return "Deepgram"

    async def transcribe(self, audio_data: bytes, sample_rate: int) -> dict:
        """Transcribe audio using Deepgram's REST API."""
        try:
            params = {
                "model": "nova-3",
                "language": "multi",
                "smart_format": "true",
                "punctuate": "true",
                "diarize": "false",
                "encoding": "linear16",
                "sample_rate": str(sample_rate),
                "channels": "1",
            }

            headers = {"Authorization": f"Token {self.api_key}", "Content-Type": "audio/raw"}

            logger.info(f"Sending {len(audio_data)} bytes to Deepgram API")

            # Calculate dynamic timeout based on audio file size
            estimated_duration = len(audio_data) / (sample_rate * 2 * 1)  # 16-bit mono
            processing_timeout = max(
                120, int(estimated_duration * 3)
            )  # Min 2 minutes, 3x audio duration

            timeout_config = httpx.Timeout(
                connect=30.0,
                read=processing_timeout,
                write=max(
                    180.0, int(len(audio_data) / (sample_rate * 2))
                ),  # bytes per second for 16-bit PCM
                pool=10.0,
            )

            logger.info(
                f"Estimated audio duration: {estimated_duration:.1f}s, timeout: {processing_timeout}s"
            )

            async with httpx.AsyncClient(timeout=timeout_config) as client:
                response = await client.post(
                    self.url, params=params, headers=headers, content=audio_data
                )

                if response.status_code == 200:
                    result = response.json()
                    logger.debug(f"Deepgram response: {result}")

                    # Extract transcript from response
                    if result.get("results", {}).get("channels", []) and result["results"][
                        "channels"
                    ][0].get("alternatives", []):

                        alternative = result["results"]["channels"][0]["alternatives"][0]

                        # Use diarized transcript if available
                        if "paragraphs" in alternative and alternative["paragraphs"].get(
                            "transcript"
                        ):
                            transcript = alternative["paragraphs"]["transcript"].strip()
                            logger.info(
                                f"Deepgram diarized transcription successful: {len(transcript)} characters"
                            )
                        else:
                            transcript = alternative.get("transcript", "").strip()
                            logger.info(
                                f"Deepgram basic transcription successful: {len(transcript)} characters"
                            )

                        if transcript:
                            # Extract speech timing information for logging
                            words = alternative.get("words", [])
                            if words:
                                first_word_start = words[0].get("start", 0)
                                last_word_end = words[-1].get("end", 0)
                                speech_duration = last_word_end - first_word_start

                                # Calculate audio duration from data size
                                audio_duration = len(audio_data) / (
                                    sample_rate * 2 * 1
                                )  # 16-bit mono
                                speech_percentage = (
                                    (speech_duration / audio_duration) * 100
                                    if audio_duration > 0
                                    else 0
                                )

                                logger.info(
                                    f"Deepgram speech analysis: {speech_duration:.1f}s speech detected in {audio_duration:.1f}s audio ({speech_percentage:.1f}%)"
                                )

                                # Check confidence levels
                                confidences = [
                                    w.get("confidence", 0) for w in words if "confidence" in w
                                ]
                                if confidences:
                                    avg_confidence = sum(confidences) / len(confidences)
                                    low_confidence_count = sum(1 for c in confidences if c < 0.5)
                                    logger.info(
                                        f"Deepgram confidence: avg={avg_confidence:.2f}, {low_confidence_count}/{len(words)} words <0.5 confidence"
                                    )

                                # Keep raw transcript and word data without formatting
                                logger.info(
                                    f"Keeping raw transcript with word-level data: {len(transcript)} characters"
                                )
                                return {
                                    "text": transcript,
                                    "words": words,
                                    "segments": [],
                                }
                            else:
                                # No word-level data, return basic transcript
                                logger.info(
                                    "No word-level data available, returning basic transcript"
                                )
                                return {"text": transcript, "words": [], "segments": []}
                        else:
                            logger.warning("Deepgram returned empty transcript")
                            return {"text": "", "words": [], "segments": []}
                    else:
                        logger.warning("Deepgram response missing expected transcript structure")
                        return {"text": "", "words": [], "segments": []}
                else:
                    logger.error(f"Deepgram API error: {response.status_code} - {response.text}")
                    return {"text": "", "words": [], "segments": []}

        except httpx.TimeoutException as e:
            timeout_type = "unknown"
            if "connect" in str(e).lower():
                timeout_type = "connection"
            elif "read" in str(e).lower():
                timeout_type = "read"
            elif "write" in str(e).lower():
                timeout_type = "write (upload)"
            elif "pool" in str(e).lower():
                timeout_type = "connection pool"
            logger.error(
                f"HTTP {timeout_type} timeout during Deepgram API call for {len(audio_data)} bytes: {e}"
            )
            return {"text": "", "words": [], "segments": []}
        except Exception as e:
            logger.error(f"Error calling Deepgram API: {e}")
            return {"text": "", "words": [], "segments": []}


class DeepgramStreamingProvider(StreamingTranscriptionProvider):
    """Deepgram streaming transcription provider using WebSocket connection."""

    def __init__(self, api_key: str):
        self.api_key = api_key
        self.ws_url = "wss://api.deepgram.com/v1/listen"
        self._streams: Dict[str, Dict] = {}  # client_id -> stream data

    @property
    def name(self) -> str:
        return "Deepgram-Streaming"

    async def start_stream(self, client_id: str, sample_rate: int = 16000):
        """Start a WebSocket connection for streaming transcription."""
        try:
            logger.info(f"Starting Deepgram streaming for client {client_id}")
            
            # WebSocket connection parameters
            params = {
                "model": "nova-3",
                "language": "multi",
                "smart_format": "true",
                "punctuate": "true",
                "diarize": "false",
                "encoding": "linear16",
                "sample_rate": str(sample_rate),
                "channels": "1",
                "interim_results": "true",
                "endpointing": "300",  # 300ms silence for endpoint detection
            }

            # Build WebSocket URL with parameters
            query_string = "&".join([f"{k}={v}" for k, v in params.items()])
            ws_url = f"{self.ws_url}?{query_string}"
            
            # Connect to WebSocket
            websocket = await websockets.connect(
                ws_url,
                extra_headers={"Authorization": f"Token {self.api_key}"}
            )
            
            # Store stream data
            self._streams[client_id] = {
                "websocket": websocket,
                "final_transcript": "",
                "words": [],
                "stream_id": str(uuid.uuid4())
            }
            
            logger.info(f"Deepgram WebSocket connected for client {client_id}")
            
        except Exception as e:
            logger.error(f"Failed to start Deepgram streaming for {client_id}: {e}")
            raise

    async def process_audio_chunk(self, client_id: str, audio_chunk: bytes) -> Optional[dict]:
        """Send audio chunk to WebSocket and process responses."""
        if client_id not in self._streams:
            logger.error(f"No active stream for client {client_id}")
            return None
            
        try:
            stream_data = self._streams[client_id]
            websocket = stream_data["websocket"]
            
            # Send audio chunk
            await websocket.send(audio_chunk)
            
            # Check for responses (non-blocking)
            try:
                while True:
                    response = await asyncio.wait_for(websocket.recv(), timeout=0.01)
                    result = json.loads(response)
                    
                    if result.get("type") == "Results":
                        channel = result.get("channel", {})
                        alternatives = channel.get("alternatives", [])
                        
                        if alternatives:
                            alt = alternatives[0]
                            is_final = channel.get("is_final", False)
                            
                            if is_final:
                                # Accumulate final transcript and words
                                transcript = alt.get("transcript", "")
                                words = alt.get("words", [])
                                
                                if transcript.strip():
                                    stream_data["final_transcript"] += transcript + " "
                                    stream_data["words"].extend(words)
                                    
                                logger.debug(f"Final transcript chunk: {transcript}")
                                    
            except asyncio.TimeoutError:
                # No response available, continue
                pass
                
            return None  # Streaming, no final result yet
            
        except Exception as e:
            logger.error(f"Error processing audio chunk for {client_id}: {e}")
            return None

    async def end_stream(self, client_id: str) -> dict:
        """Close WebSocket connection and return final transcription."""
        if client_id not in self._streams:
            logger.error(f"No active stream for client {client_id}")
            return {"text": "", "words": [], "segments": []}
            
        try:
            stream_data = self._streams[client_id]
            websocket = stream_data["websocket"]
            
            # Send close message
            close_msg = json.dumps({"type": "CloseStream"})
            await websocket.send(close_msg)
            
            # Wait a bit for final responses
            try:
                end_time = asyncio.get_event_loop().time() + 2.0  # 2 second timeout
                while asyncio.get_event_loop().time() < end_time:
                    response = await asyncio.wait_for(websocket.recv(), timeout=0.5)
                    result = json.loads(response)
                    
                    if result.get("type") == "Results":
                        channel = result.get("channel", {})
                        alternatives = channel.get("alternatives", [])
                        
                        if alternatives and channel.get("is_final", False):
                            alt = alternatives[0]
                            transcript = alt.get("transcript", "")
                            words = alt.get("words", [])
                            
                            if transcript.strip():
                                stream_data["final_transcript"] += transcript
                                stream_data["words"].extend(words)
                                
            except asyncio.TimeoutError:
                pass
                
            # Close WebSocket
            await websocket.close()
            
            # Prepare final result
            final_transcript = stream_data["final_transcript"].strip()
            final_words = stream_data["words"]
            
            logger.info(f"Deepgram streaming completed for {client_id}: {len(final_transcript)} chars, {len(final_words)} words")
            
            # Clean up
            del self._streams[client_id]
            
            return {
                "text": final_transcript,
                "words": final_words,
                "segments": []
            }
            
        except Exception as e:
            logger.error(f"Error ending stream for {client_id}: {e}")
            # Clean up on error
            if client_id in self._streams:
                del self._streams[client_id]
            return {"text": "", "words": [], "segments": []}

    async def transcribe(self, audio_data: bytes, sample_rate: int) -> dict:
        """For streaming provider, this method is not typically used."""
        logger.warning("transcribe() called on streaming provider - use streaming methods instead")
        return {"text": "", "words": [], "segments": []}

    async def disconnect(self):
        """Close all active WebSocket connections."""
        for client_id in list(self._streams.keys()):
            try:
                websocket = self._streams[client_id]["websocket"]
                await websocket.close()
            except Exception as e:
                logger.error(f"Error closing WebSocket for {client_id}: {e}")
            finally:
                del self._streams[client_id]
        
        logger.info("All Deepgram streaming connections closed")


class ParakeetProvider(BatchTranscriptionProvider):
    """Parakeet HTTP batch transcription provider."""

    def __init__(self, service_url: str):
        self.service_url = service_url.rstrip('/')
        self.transcribe_url = f"{self.service_url}/transcribe"

    @property
    def name(self) -> str:
        return "Parakeet"

    async def transcribe(self, audio_data: bytes, sample_rate: int) -> dict:
        """Transcribe audio using Parakeet HTTP service."""
        try:
            
            logger.info(f"Sending {len(audio_data)} bytes to Parakeet service at {self.transcribe_url}")
            
            # Convert PCM bytes to audio file for upload
            if sample_rate != 16000:
                logger.warning(f"Sample rate {sample_rate} != 16000, audio may not be optimal")
            
            # Assume 16-bit PCM
            audio_array = np.frombuffer(audio_data, dtype=np.int16).astype(np.float32)
            audio_array = audio_array / np.iinfo(np.int16).max  # Normalize to [-1, 1]
            
            # Create temporary WAV file
            with tempfile.NamedTemporaryFile(suffix=".wav", delete=False) as tmp_file:
                # sf.write(tmp_file.name, audio_array, 16000)  # Force 16kHz
                async with LocalFileSink(tmp_file.name, sample_rate, 1) as sink:
                    await sink.write(AudioChunk(
                        rate=sample_rate,
                        width=2,
                        channels=1,
                        audio=audio_data,
                    ))

                tmp_filename = tmp_file.name
            
            try:
                # Upload file to Parakeet service
                async with httpx.AsyncClient(timeout=180.0) as client:
                    with open(tmp_filename, "rb") as f:
                        files = {"file": ("audio.wav", f, "audio/wav")}
                        response = await client.post(self.transcribe_url, files=files)
                
                if response.status_code == 200:
                    result = response.json()
                    logger.info(f"Parakeet transcription successful: {len(result.get('text', ''))} chars, {len(result.get('words', []))} words")
                    return result
                else:
                    error_msg = f"Parakeet service error: {response.status_code} - {response.text}"
                    logger.error(error_msg)
                    
                    # For 5xx errors, raise exception to trigger retry/failure handling
                    if response.status_code >= 500:
                        raise RuntimeError(f"Parakeet service unavailable: HTTP {response.status_code}")
                    
                    # For 4xx errors, return empty result (client error, won't retry)
                    return {"text": "", "words": [], "segments": []}
                    
            finally:
                # Clean up temporary file
                if os.path.exists(tmp_filename):
                    os.unlink(tmp_filename)
                    
        except Exception as e:
            logger.error(f"Error calling Parakeet service: {e}")
            return {"text": "", "words": [], "segments": []}


class ParakeetStreamingProvider(StreamingTranscriptionProvider):
    """Parakeet WebSocket streaming transcription provider."""

    def __init__(self, service_url: str):
        self.service_url = service_url.rstrip('/')
        self.ws_url = service_url.replace("http://", "ws://").replace("https://", "wss://") + "/stream"
        self._streams: Dict[str, Dict] = {}  # client_id -> stream data

    @property
    def name(self) -> str:
        return "Parakeet-Streaming"

    async def start_stream(self, client_id: str, sample_rate: int = 16000):
        """Start a WebSocket connection for streaming transcription."""
        try:
            logger.info(f"Starting Parakeet streaming for client {client_id}")
            
            # Connect to WebSocket
            websocket = await websockets.connect(self.ws_url)
            
            # Send transcribe event to start session
            session_config = {
                "vad_enabled": True,
                "vad_silence_ms": 1000,
                "time_interval_seconds": 30,
                "return_interim_results": True,
                "min_audio_seconds": 0.5
            }
            
            start_message = {
                "type": "transcribe",
                "session_id": client_id,
                "config": session_config
            }
            
            await websocket.send(json.dumps(start_message))
            
            # Wait for session_started confirmation
            response = await websocket.recv()
            response_data = json.loads(response)
            
            if response_data.get("type") != "session_started":
                raise RuntimeError(f"Failed to start session: {response_data}")
            
            # Store stream data
            self._streams[client_id] = {
                "websocket": websocket,
                "sample_rate": sample_rate,
                "session_id": client_id,
                "interim_results": [],
                "final_result": None
            }
            
            logger.info(f"Parakeet WebSocket connected for client {client_id}")
            
        except Exception as e:
            logger.error(f"Failed to start Parakeet streaming for {client_id}: {e}")
            raise

    async def process_audio_chunk(self, client_id: str, audio_chunk: bytes) -> Optional[dict]:
        """Send audio chunk to WebSocket and process responses."""
        if client_id not in self._streams:
            logger.error(f"No active stream for client {client_id}")
            return None
            
        try:
            stream_data = self._streams[client_id]
            websocket = stream_data["websocket"]
            sample_rate = stream_data["sample_rate"]
            
            # Send audio_chunk event
            chunk_message = {
                "type": "audio_chunk",
                "session_id": client_id,
                "rate": sample_rate,
                "width": 2,  # 16-bit
                "channels": 1
            }
            
            await websocket.send(json.dumps(chunk_message))
            await websocket.send(audio_chunk)
            
            # Check for responses (non-blocking)
            try:
                while True:
                    response = await asyncio.wait_for(websocket.recv(), timeout=0.01)
                    result = json.loads(response)
                    
                    if result.get("type") == "interim_result":
                        # Store interim result but don't return it (handled by backend differently)
                        stream_data["interim_results"].append(result)
                        logger.debug(f"Received interim result: {result.get('text', '')[:50]}...")
                    elif result.get("type") == "final_result":
                        # This shouldn't happen during chunk processing, but store it
                        stream_data["final_result"] = result
                        logger.debug(f"Received final result during chunk processing: {result.get('text', '')[:50]}...")
                        
            except asyncio.TimeoutError:
                # No response available, continue
                pass
                
            return None  # Streaming, no final result yet
            
        except Exception as e:
            logger.error(f"Error processing audio chunk for {client_id}: {e}")
            return None

    async def end_stream(self, client_id: str) -> dict:
        """Close WebSocket connection and return final transcription."""
        if client_id not in self._streams:
            logger.error(f"No active stream for client {client_id}")
            return {"text": "", "words": [], "segments": []}
            
        try:
            stream_data = self._streams[client_id]
            websocket = stream_data["websocket"]
            
            # Send finalize event
            finalize_message = {
                "type": "finalize",
                "session_id": client_id
            }
            await websocket.send(json.dumps(finalize_message))
            
            # Wait for final result
            try:
                end_time = asyncio.get_event_loop().time() + 5.0  # 5 second timeout
                while asyncio.get_event_loop().time() < end_time:
                    response = await asyncio.wait_for(websocket.recv(), timeout=1.0)
                    result = json.loads(response)
                    
                    if result.get("type") == "final_result":
                        stream_data["final_result"] = result
                        break
                        
            except asyncio.TimeoutError:
                logger.warning(f"Timeout waiting for final result from {client_id}")
                
            # Close WebSocket
            await websocket.close()
            
            # Prepare final result
            final_result = stream_data.get("final_result")
            if final_result:
                result_data = {
                    "text": final_result.get("text", ""),
                    "words": final_result.get("words", []),
                    "segments": final_result.get("segments", [])
                }
            else:
                # Fallback: aggregate interim results if no final result received
                interim_texts = [r.get("text", "") for r in stream_data["interim_results"]]
                all_words = []
                for r in stream_data["interim_results"]:
                    all_words.extend(r.get("words", []))
                    
                result_data = {
                    "text": " ".join(interim_texts),
                    "words": all_words,
                    "segments": []
                }
            
            logger.info(f"Parakeet streaming completed for {client_id}: {len(result_data.get('text', ''))} chars")
            
            # Clean up
            del self._streams[client_id]
            
            return result_data
            
        except Exception as e:
            logger.error(f"Error ending stream for {client_id}: {e}")
            # Clean up on error
            if client_id in self._streams:
                try:
                    await self._streams[client_id]["websocket"].close()
                except:
                    pass
                del self._streams[client_id]
            return {"text": "", "words": [], "segments": []}

    async def transcribe(self, audio_data: bytes, sample_rate: int) -> dict:
        """For streaming provider, this method is not typically used."""
        logger.warning("transcribe() called on streaming provider - use streaming methods instead")
        return {"text": "", "words": [], "segments": []}

    async def disconnect(self):
        """Close all active WebSocket connections."""
        for client_id in list(self._streams.keys()):
            try:
                websocket = self._streams[client_id]["websocket"]
                await websocket.close()
            except Exception as e:
                logger.error(f"Error closing WebSocket for {client_id}: {e}")
            finally:
                del self._streams[client_id]
        
        logger.info("All Parakeet streaming connections closed")


def get_transcription_provider(
    provider_name: Optional[str] = None,
    mode: Optional[str] = None,
) -> Optional[BaseTranscriptionProvider]:
    """
    Factory function to get the appropriate transcription provider.

    Args:
        provider_name: Name of the provider ('deepgram', 'parakeet').
                      If None, will auto-select based on available configuration.
        mode: Processing mode ('streaming', 'batch'). If None, defaults to 'batch'.

    Returns:
        An instance of BaseTranscriptionProvider, or None if no provider is configured.

    Raises:
        RuntimeError: If a specific provider is requested but not properly configured.
    """
    deepgram_key = os.getenv("DEEPGRAM_API_KEY")
    parakeet_url = os.getenv("PARAKEET_ASR_URL")
    
    if provider_name:
        provider_name = provider_name.lower()
    
    if mode is None:
        mode = "batch"
    mode = mode.lower()

    # Handle specific provider requests
    if provider_name == "deepgram":
        if not deepgram_key:
            raise RuntimeError(
                "Deepgram transcription provider requested but DEEPGRAM_API_KEY not configured"
            )
        logger.info(f"Using Deepgram transcription provider in {mode} mode")
        if mode == "streaming":
            return DeepgramStreamingProvider(deepgram_key)
        else:
            return DeepgramProvider(deepgram_key)

    elif provider_name == "parakeet":
        if not parakeet_url:
            raise RuntimeError(
                "Parakeet ASR provider requested but PARAKEET_ASR_URL not configured"
            )
<<<<<<< HEAD
        logger.info(f"Using Parakeet ASR transcription provider in {mode} mode")
        if mode == "streaming":
            return ParakeetStreamingProvider(parakeet_url)
        else:
            return ParakeetProvider(parakeet_url)

    elif provider_name:
        raise RuntimeError(
            f"Unknown transcription provider '{provider_name}'. Supported: 'deepgram', 'parakeet'"
        )

    # Auto-select based on available configuration
    if deepgram_key:
        logger.info(f"Auto-selected Deepgram transcription provider in {mode} mode")
        if mode == "streaming":
            return DeepgramStreamingProvider(deepgram_key)
        else:
            return DeepgramProvider(deepgram_key)
    elif parakeet_url:
        logger.info(f"Auto-selected Parakeet ASR transcription provider in {mode} mode")
        if mode == "streaming":
            return ParakeetStreamingProvider(parakeet_url)
        else:
            return ParakeetProvider(parakeet_url)

    # No provider configured
    logger.warning(
        "No transcription provider configured. Please set one of: "
        "DEEPGRAM_API_KEY or PARAKEET_ASR_URL"
    )
    return None
=======
    else:
        return None
>>>>>>> 2396d469
<|MERGE_RESOLUTION|>--- conflicted
+++ resolved
@@ -771,7 +771,6 @@
             raise RuntimeError(
                 "Parakeet ASR provider requested but PARAKEET_ASR_URL not configured"
             )
-<<<<<<< HEAD
         logger.info(f"Using Parakeet ASR transcription provider in {mode} mode")
         if mode == "streaming":
             return ParakeetStreamingProvider(parakeet_url)
@@ -803,7 +802,3 @@
         "DEEPGRAM_API_KEY or PARAKEET_ASR_URL"
     )
     return None
-=======
-    else:
-        return None
->>>>>>> 2396d469
