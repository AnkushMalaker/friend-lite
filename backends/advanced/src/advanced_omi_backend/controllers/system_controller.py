--- conflicted
+++ resolved
@@ -792,15 +792,9 @@
                         status_code=400, content={"error": f"Invalid value for {key}: must be integer 1-20"}
                     )
             elif key == "diarization_source":
-<<<<<<< HEAD
-                if not isinstance(value, str) or not value:
-                    return JSONResponse(
-                        status_code=400, content={"error": f"Invalid value for {key}: must be a non-empty string"}
-=======
                 if not isinstance(value, str) or value not in ["pyannote", "deepgram"]:
                     return JSONResponse(
                         status_code=400, content={"error": f"Invalid value for {key}: must be 'pyannote' or 'deepgram'"}
->>>>>>> 37d2e036
                     )
             else:
                 if not isinstance(value, (int, float)) or value < 0:
