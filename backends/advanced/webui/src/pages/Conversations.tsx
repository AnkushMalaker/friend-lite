--- conflicted
+++ resolved
@@ -1,9 +1,5 @@
 import { useState, useEffect, useRef } from 'react'
-<<<<<<< HEAD
-import { MessageSquare, RefreshCw, Calendar, User, Play, Pause, MoreVertical, RotateCcw, Zap } from 'lucide-react'
-=======
-import { MessageSquare, RefreshCw, Calendar, User, Play, Pause, ChevronDown, ChevronUp } from 'lucide-react'
->>>>>>> 55bce5c2
+import { MessageSquare, RefreshCw, Calendar, User, Play, Pause, MoreVertical, RotateCcw, Zap, ChevronDown, ChevronUp } from 'lucide-react'
 import { conversationsApi, BACKEND_URL } from '../services/api'
 
 interface Conversation {
@@ -54,12 +50,8 @@
   const [error, setError] = useState<string | null>(null)
   const [debugMode, setDebugMode] = useState(false)
 
-<<<<<<< HEAD
-=======
   // Transcript expand/collapse state
   const [expandedTranscripts, setExpandedTranscripts] = useState<Set<string>>(new Set())
-
->>>>>>> 55bce5c2
   // Audio playback state
   const [playingSegment, setPlayingSegment] = useState<string | null>(null) // Format: "audioUuid-segmentIndex"
   const audioRefs = useRef<{ [key: string]: HTMLAudioElement }>({})
@@ -110,7 +102,6 @@
     return `${minutes}:${seconds.toString().padStart(2, '0')}`
   }
 
-<<<<<<< HEAD
   const handleReprocessTranscript = async (audioUuid: string) => {
     try {
       setReprocessingTranscript(prev => new Set(prev).add(audioUuid))
@@ -158,7 +149,8 @@
         return newSet
       })
     }
-=======
+  }
+
   const toggleTranscriptExpansion = (audioUuid: string) => {
     setExpandedTranscripts(prev => {
       const newSet = new Set(prev)
@@ -169,7 +161,6 @@
       }
       return newSet
     })
->>>>>>> 55bce5c2
   }
 
   const handleSegmentPlayPause = (audioUuid: string, segmentIndex: number, segment: any, audioPath: string) => {
