# Memory Extraction Configuration
# This file controls how memories and facts are extracted from conversations
#
# REQUIRED ENVIRONMENT VARIABLES:
# - LLM_PROVIDER: Set to "openai" or "ollama" 
# - For OpenAI: OPENAI_API_KEY (required), OPENAI_MODEL (optional, defaults to config)
# - For Ollama: OPENAI_BASE_URL or OLLAMA_BASE_URL (required), OPENAI_MODEL (optional, defaults to config)
# - QDRANT_BASE_URL: Qdrant service URL (e.g., "qdrant" for Docker)
#
# OPTIONAL ENVIRONMENT VARIABLES:
# - MEM0_ORGANIZATION_ID: Organization ID for mem0 (default: "friend-lite-org")
# - MEM0_PROJECT_ID: Project ID for mem0 (default: "audio-conversations") 
# - MEM0_APP_ID: Application ID for mem0 (default: "omi-backend")
# - OPENAI_EMBEDDER_MODEL: OpenAI embedder model
# - OLLAMA_EMBEDDER_MODEL: Ollama embedder model
# - NEO4J_HOST, NEO4J_USER, NEO4J_PASSWORD: For graph storage (optional)
#
# CONFIGURATION PRIORITY:
# 1. memory_config.yaml llm_settings.embedding_model (highest priority)
# 2. Environment variables (OPENAI_EMBEDDER_MODEL or OLLAMA_EMBEDDER_MODEL)
# 3. Default values (text-embedding-3-small for OpenAI, nomic-embed-text:latest for Ollama)

# General memory extraction settings
memory_extraction:
  # Whether to extract general memories (conversation summaries, topics, etc.)
  enabled: true
  
  # Main prompt for memory extraction - INCLUDES JSON format and few-shot examples for mem0 compatibility
  prompt: |
    You are a Personal Information Organizer, specialized in accurately storing facts, user memories, and preferences. Your primary role is to extract relevant pieces of information from conversations and organize them into distinct, manageable facts. This allows for easy retrieval and personalization in future interactions.

    **Types of Information to Remember:**
    
    1. **Personal Preferences**: Keep track of likes, dislikes, and specific preferences in various categories such as food, products, activities, hobbies, and entertainment.
    2. **Important Personal Details**: Remember significant personal information like names, relationships, and important dates.
    3. **Plans and Intentions**: Note upcoming events, trips, goals, and any plans the user has shared.
    4. **Activity and Service Preferences**: Recall preferences for dining, travel, hobbies, crafts, DIY projects, and other services.
    5. **Health and Wellness Preferences**: Keep a record of dietary restrictions, fitness routines, and other wellness-related information.
    6. **Professional Details**: Remember job titles, work habits, career goals, and other professional information.
    7. **Learning and Skills**: Track skills they're developing, tutorials they follow, techniques they're practicing.
    8. **Entertainment and Media**: Remember favorite movies, shows, books, games, creators, channels they follow.
    9. **Interests from Content**: Extract personal interests even from tutorial, educational, or entertainment content they engage with.

    **Output Format:** Return the facts and preferences in JSON format as shown in examples below.

    **Examples:**

    Input: Hi.
    Output: {"facts" : []}

    Input: There are branches in trees.
    Output: {"facts" : []}

    Input: Hi, I am looking for a restaurant in San Francisco.
    Output: {"facts" : ["Looking for a restaurant in San Francisco"]}

    Input: Hi, my name is John. I am a software engineer.
    Output: {"facts" : ["Name is John", "Is a software engineer"]}

    Input: My favourite movies are Inception and Interstellar.
    Output: {"facts" : ["Favourite movies are Inception and Interstellar"]}

    Input: I've been watching this YouTube channel about rug tufting. They compared cheap versus expensive kits and I found it really interesting. The expensive one was $470 but worked much better than the $182 cheap kit.
    Output: {"facts" : ["Interested in rug tufting and DIY crafts", "Watches tutorial content on YouTube", "Values product quality comparisons", "Learning about craft equipment and pricing"]}

    Input: I'm working on a Pokemon-themed rug design. I really like Pikachu and Charmander characters.
    Output: {"facts" : ["Working on Pokemon-themed craft projects", "Likes Pokemon characters Pikachu and Charmander", "Enjoys character-based creative projects"]}

    **Remember:**
    - Extract facts about the USER's interests, preferences, and activities
    - Include information that reveals personality traits, hobbies, and learning goals
    - Even casual mentions of topics can indicate interests worth remembering
    - Return empty facts array only if genuinely no personal information is present
    - Focus on actionable information that helps understand the user better
  
  # LLM parameters for memory extraction
  # Provider is controlled by LLM_PROVIDER environment variable (ollama/openai)
  llm_settings:
    # temperature: removed - GPT-5-mini only supports default value
    # Model selection based on provider:
    # - Ollama: "gemma3n:e4b", "llama3.1:latest", "llama3.2:latest", etc.
    # - OpenAI: "gpt-5-mini" (recommended for JSON reliability), "gpt-4o-mini", "gpt-3.5-turbo", etc.
    # 
    # RECOMMENDATION: Use "gpt-5-mini" with OpenAI provider to minimize JSON parsing errors
    # Set environment variables: LLM_PROVIDER=openai and OPENAI_MODEL=gpt-5-mini
    # model: "gemma3n:e4b"
<<<<<<< HEAD
    model: "mistral:7b-instruct-v0.3-q8_0"
    # Embedding model selection:
    # - OpenAI: "text-embedding-3-small" (default), "text-embedding-3-large", "text-embedding-ada-002"
    embedding_model: "erwan2/DeepSeek-R1-Distill-Qwen-1.5B:latest"
=======
    model: "gpt-5-mini"
>>>>>>> f610da71

# Fact extraction settings (structured information)
fact_extraction:
  # Whether to extract structured facts separately from general memories
  # ENABLED: Using proper fact extraction prompt format
  enabled: true
  
  # Prompt for extracting structured facts
  prompt: |
    Extract important information from this conversation, including facts, events, and personal details. Focus on:
    - Names of people and their roles/titles. Ensure to extract the names of all existing participants in the conversation, even if they're only mentioned once.
    - Company names, organizations, brands, and products mentioned
    - Dates and specific times
    - Locations and addresses
    - Numbers, quantities, and measurements
    - Contact information (emails, phone numbers)
    - Project names and code names
    - Technical specifications or requirements
    - User's interests, hobbies, and activities they mention trying or wanting to try
    - Things the user likes or dislikes (preferences, opinions)
    - Skills the user is learning or wants to develop
    - Personal experiences and stories shared
    - Recommendations given or received
    - Problems they're trying to solve
    - Personality traits that come through in the conversation
    - Contributions by each participant to the conversation or to the task
    
    Return the facts in JSON format as an array of strings. If no specific facts are mentioned, return an empty JSON array [].
    Make sure to not wrap the JSON in ```json or ``` or any other markdown formatting. Only return the JSON array, that's all.
    
    Examples of JSON output:
    ["John Smith works as Software Engineer at Acme Corp",
    "Project deadline is December 15th, 2024",
    "Meeting scheduled for 2 PM EST on Monday",
    "Budget approved for $50,000",
    "The participants in the conversation were John and Rose.",
    "Discussion is about DnD",
    "There is a tense conversation about the upcoming demo"]
  
  # LLM parameters for fact extraction
  llm_settings:
    # temperature: removed - GPT-5-mini only supports default value
    # RECOMMENDATION: Use "gpt-5-mini" for more reliable JSON output
    # model: "gemma3n:e4b"  # Model based on LLM_PROVIDER (ollama/openai)
<<<<<<< HEAD
    model: "erwan2/DeepSeek-R1-Distill-Qwen-1.5B:latest"
    # Embedding model selection (inherits from main llm_settings if not specified)
    # embedding_model: "text-embedding-3-small"
=======
    model: "gpt-5-mini"
>>>>>>> f610da71


# Memory categorization settings
categorization:
  # Whether to automatically categorize memories
  enabled: true
  
  # Predefined categories
  categories:
    - personal
    - work
    - meeting
    - project
    - learning
    - social
    - health
    - finance
    - travel
    - hobbies
    - crafts
    - diy
    - tutorials
    - entertainment
    - gaming
    - food
    - technology
    - shopping
    - creativity
    - other
  
  # Prompt for categorizing memories
  prompt: |
    Categorize this conversation into one or more of these categories:
    personal, work, meeting, project, learning, social, health, finance, travel, other
    
    Return only the category names, comma-separated.
    Examples: "work, meeting" or "personal, health" or "project"
  
  # LLM parameters for categorization
  llm_settings:
    # temperature: removed - GPT-5-mini only supports default value
    # model: "gemma3n:e4b"  # Model based on LLM_PROVIDER (ollama/openai)
<<<<<<< HEAD
    model: "mistral:7b-instruct-v0.3-q8_0"  # Model based on LLM_PROVIDER (ollama/openai)
    # Embedding model selection (inherits from main llm_settings if not specified)
    # embedding_model: "text-embedding-3-small"
=======
    model: "gpt-5-mini"  # Model based on LLM_PROVIDER (ollama/openai)
>>>>>>> f610da71

# Quality control settings
quality_control:
  # Minimum conversation length (in characters) to process
  # MODIFIED: Reduced from 50 to 1 to process almost all transcripts
  min_conversation_length: 1
  
  # Maximum conversation length (in characters) to process
  max_conversation_length: 50000
  
  # Whether to skip conversations that are mostly silence/filler
  # MODIFIED: Disabled to ensure all transcripts are processed
  skip_low_content: false
  
  # Minimum meaningful content ratio (0.0-1.0)
  # MODIFIED: Reduced to 0.0 to process all content
  min_content_ratio: 0.0
  
  # Skip conversations with these patterns
  # MODIFIED: Removed most patterns to ensure all transcripts are processed
  skip_patterns:
    # Only skip completely empty patterns - removed test patterns to ensure all content is processed
    []

# Processing settings
processing:
  # Whether to process memories in parallel
  parallel_processing: true
  
  # Maximum number of concurrent processing tasks - reduced to avoid overwhelming Ollama
  max_concurrent_tasks: 1
  
  # Timeout for memory processing (seconds) - generous timeout for Ollama processing
  processing_timeout: 600
  
  # Whether to retry failed extractions
  retry_failed: true
  
  # Maximum number of retries
  max_retries: 2
  
  # Delay between retries (seconds)
  retry_delay: 5

# Storage settings
storage:
  # Whether to store detailed extraction metadata
  store_metadata: true
  
  # Whether to store the original prompts used
  store_prompts: true
  
  # Whether to store LLM responses
  store_llm_responses: true
  
  # Whether to store processing timing information
  store_timing: true

# Debug settings
debug:
  # Whether to enable debug tracking
  enabled: true
  
  # Debug database path
  db_path: "/app/data/debug_dir/memory_debug.db"
  
  # Log level for memory processing
  log_level: "INFO"  # DEBUG, INFO, WARNING, ERROR
  
  # Whether to log full conversations (privacy consideration)
  log_full_conversations: false
  
  # Whether to log extracted memories
  log_extracted_memories: true<|MERGE_RESOLUTION|>--- conflicted
+++ resolved
@@ -84,14 +84,10 @@
     # RECOMMENDATION: Use "gpt-5-mini" with OpenAI provider to minimize JSON parsing errors
     # Set environment variables: LLM_PROVIDER=openai and OPENAI_MODEL=gpt-5-mini
     # model: "gemma3n:e4b"
-<<<<<<< HEAD
     model: "mistral:7b-instruct-v0.3-q8_0"
     # Embedding model selection:
     # - OpenAI: "text-embedding-3-small" (default), "text-embedding-3-large", "text-embedding-ada-002"
     embedding_model: "erwan2/DeepSeek-R1-Distill-Qwen-1.5B:latest"
-=======
-    model: "gpt-5-mini"
->>>>>>> f610da71
 
 # Fact extraction settings (structured information)
 fact_extraction:
@@ -136,13 +132,10 @@
     # temperature: removed - GPT-5-mini only supports default value
     # RECOMMENDATION: Use "gpt-5-mini" for more reliable JSON output
     # model: "gemma3n:e4b"  # Model based on LLM_PROVIDER (ollama/openai)
-<<<<<<< HEAD
+
     model: "erwan2/DeepSeek-R1-Distill-Qwen-1.5B:latest"
     # Embedding model selection (inherits from main llm_settings if not specified)
     # embedding_model: "text-embedding-3-small"
-=======
-    model: "gpt-5-mini"
->>>>>>> f610da71
 
 
 # Memory categorization settings
@@ -185,13 +178,10 @@
   llm_settings:
     # temperature: removed - GPT-5-mini only supports default value
     # model: "gemma3n:e4b"  # Model based on LLM_PROVIDER (ollama/openai)
-<<<<<<< HEAD
+
     model: "mistral:7b-instruct-v0.3-q8_0"  # Model based on LLM_PROVIDER (ollama/openai)
     # Embedding model selection (inherits from main llm_settings if not specified)
     # embedding_model: "text-embedding-3-small"
-=======
-    model: "gpt-5-mini"  # Model based on LLM_PROVIDER (ollama/openai)
->>>>>>> f610da71
 
 # Quality control settings
 quality_control:
