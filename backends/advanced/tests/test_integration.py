#!/usr/bin/env python3
"""
End-to-end integration test for Friend-Lite backend with unified transcription support.

This test validates the complete audio processing pipeline using isolated test environment:
1. Service startup with docker-compose-test.yml (isolated ports and databases)
2. ASR service startup (if Parakeet provider selected)
3. Authentication with test credentials
4. Audio file upload
5. Transcription (Deepgram API or Parakeet ASR service)
6. Memory extraction (OpenAI)
7. Data storage verification

Run with:
  # Deepgram API transcription (default)
  source .env && export DEEPGRAM_API_KEY && export OPENAI_API_KEY && uv run pytest tests/test_integration.py::test_full_pipeline_integration -v -s

  # Parakeet ASR transcription (HTTP/WebSocket service)
  source .env && export OPENAI_API_KEY && TRANSCRIPTION_PROVIDER=parakeet uv run pytest tests/test_integration.py::test_full_pipeline_integration -v -s

Test Environment:
- Uses docker-compose-test.yml for service isolation
- Backend runs on port 8001 (vs dev 8000)
- MongoDB on port 27018 (vs dev 27017)
- Qdrant on ports 6335/6336 (vs dev 6333/6334)
- Parakeet ASR on port 8767 (parakeet provider)
- Pre-configured test credentials in .env.test
- Provider selection via TRANSCRIPTION_PROVIDER environment variable
"""

import json
import logging
import os
import socket
import subprocess
import sys
import time
from pathlib import Path
from typing import Optional

import openai
import pytest
import requests
from pymongo import MongoClient

# Configure logging with immediate output (no buffering)
logging.basicConfig(
    level=logging.INFO, 
    format='%(asctime)s - %(levelname)s - %(message)s',
    stream=sys.stdout,
    force=True
)
logger = logging.getLogger(__name__)
# Ensure immediate output
logger.handlers[0].flush() if logger.handlers else None
from dotenv import load_dotenv

# Test Configuration Flags
# REBUILD=True: Force rebuild of containers (useful when code changes)
# FRESH_RUN=True: Start with fresh data and containers (default)
# CLEANUP_CONTAINERS=True: Stop and remove containers after test (default)
REBUILD = os.environ.get("REBUILD", "true").lower() == "true"
FRESH_RUN = os.environ.get("FRESH_RUN", "true").lower() == "true"
CLEANUP_CONTAINERS = os.environ.get("CLEANUP_CONTAINERS", "true").lower() == "true"

# Transcription Provider Configuration
# TRANSCRIPTION_PROVIDER: 'deepgram' (Deepgram API) or 'parakeet' (Parakeet ASR service)
TRANSCRIPTION_PROVIDER = os.environ.get("TRANSCRIPTION_PROVIDER", "deepgram")  # Default to deepgram
# Get Parakeet URL from environment, fallback to port 8080
PARAKEET_ASR_URL = os.environ.get("PARAKEET_ASR_URL", "http://host.docker.internal:8080")

# Test Environment Configuration
# Base configuration for both providers
TEST_ENV_VARS_BASE = {
    "AUTH_SECRET_KEY": "test-jwt-signing-key-for-integration-tests",
    "ADMIN_PASSWORD": "test-admin-password-123",
    "ADMIN_EMAIL": "test-admin@example.com",
    "LLM_PROVIDER": "openai",
    "OPENAI_MODEL": "gpt-5-mini",  # Cheaper model for tests
    "MONGODB_URI": "mongodb://localhost:27018",  # Test port (database specified in backend)
    "QDRANT_BASE_URL": "localhost",
    "DISABLE_SPEAKER_RECOGNITION": "true",  # Prevent segment duplication in tests
}

# Deepgram provider configuration (API)
TEST_ENV_VARS_DEEPGRAM = {
    **TEST_ENV_VARS_BASE,
    "TRANSCRIPTION_PROVIDER": "deepgram",
    # Deepgram API key loaded from environment
}

# Parakeet provider configuration (HTTP/WebSocket ASR service)
TEST_ENV_VARS_PARAKEET = {
    **TEST_ENV_VARS_BASE,
    "TRANSCRIPTION_PROVIDER": "parakeet",
    "PARAKEET_ASR_URL": PARAKEET_ASR_URL,
}

# Select configuration based on provider
if TRANSCRIPTION_PROVIDER == "parakeet":
    TEST_ENV_VARS = TEST_ENV_VARS_PARAKEET
else:  # Default to deepgram
    TEST_ENV_VARS = TEST_ENV_VARS_DEEPGRAM

tests_dir = Path(__file__).parent

# Test constants
BACKEND_URL = "http://localhost:8001"  # Test backend port
TEST_AUDIO_PATH = tests_dir.parent.parent.parent / "extras/test-audios/DIY Experts Glass Blowing_16khz_mono_4min.wav"
TEST_AUDIO_PATH_OFFLINE = tests_dir / "assets" / "test_clip_10s.wav"  # Shorter clip for offline testing
MAX_STARTUP_WAIT = 60  # seconds
PROCESSING_TIMEOUT = 300  # seconds for audio processing (5 minutes)


# Path to expected transcript file
EXPECTED_TRANSCRIPT_PATH = tests_dir / "assets/test_transcript.txt"

# Path to expected memories file
EXPECTED_MEMORIES_PATH = tests_dir / "assets/expected_memories.json"


class IntegrationTestRunner:
    """Manages the integration test lifecycle."""
    
    def __init__(self):
        print(f"🔧 Initializing IntegrationTestRunner", flush=True)
        print(f"   FRESH_RUN={FRESH_RUN}, CLEANUP_CONTAINERS={CLEANUP_CONTAINERS}, REBUILD={REBUILD}", flush=True)
        print(f"   TRANSCRIPTION_PROVIDER={TRANSCRIPTION_PROVIDER}", flush=True)
        sys.stdout.flush()
        
        self.token: Optional[str] = None
        self.services_started = False
        self.services_started_by_test = False  # Track if WE started the services
        self.mongo_client: Optional[MongoClient] = None
        self.fresh_run = FRESH_RUN  # Use global configuration flag
        self.cleanup_containers = CLEANUP_CONTAINERS  # Use global cleanup flag
        self.rebuild = REBUILD  # Use global rebuild flag
        self.asr_services_started = False  # Track ASR services for parakeet provider
        self.provider = TRANSCRIPTION_PROVIDER  # Store provider type
        
    def load_expected_transcript(self) -> str:
        """Load the expected transcript from the test assets file."""
        try:
            # Use provider-specific expectations if available
            if self.provider == "parakeet":
                transcript_path = tests_dir / "assets/test_transcript_parakeet.txt"
                if not transcript_path.exists():
                    transcript_path = EXPECTED_TRANSCRIPT_PATH  # Fallback to default
            else:
                transcript_path = EXPECTED_TRANSCRIPT_PATH
            
            with open(transcript_path, 'r', encoding='utf-8') as f:
                return f.read().strip()
        except FileNotFoundError:
            logger.warning(f"⚠️ Expected transcript file not found: {transcript_path}")
            return ""
        except Exception as e:
            logger.warning(f"⚠️ Error loading expected transcript: {e}")
            return ""
    
    def load_expected_memories(self) -> list:
        """Load the expected memories from the test assets file."""
        try:
            # Use provider-specific expectations if available
            if self.provider == "parakeet":
                memories_path = tests_dir / "assets/expected_memories_parakeet.json"
                if not memories_path.exists():
                    memories_path = EXPECTED_MEMORIES_PATH  # Fallback to default
            else:
                memories_path = EXPECTED_MEMORIES_PATH
            
            with open(memories_path, 'r', encoding='utf-8') as f:
                import json
                data = json.load(f)
                # Handle both formats: list or dict with 'memories' key
                if isinstance(data, list):
                    return data
                elif isinstance(data, dict) and 'memories' in data:
                    return data['memories']
                else:
                    logger.warning(f"⚠️ Unexpected memories file format: {type(data)}")
                    return []
        except FileNotFoundError:
            logger.warning(f"⚠️ Expected memories file not found: {memories_path}")
            return []
        except Exception as e:
            logger.warning(f"⚠️ Error loading expected memories: {e}")
            return []
    
    def cleanup_test_data(self):
        """Clean up test-specific data directories (preserve development data)."""
        if not self.fresh_run:
            logger.info("🗂️ Skipping test data cleanup (reusing existing data)")
            return
            
        logger.info("🗂️ Cleaning up test-specific data directories...")
        
        # Test data directories to clean (match docker-compose-test.yml mount paths)
        test_directories = [
            "./data/test_audio_chunks/",
            "./data/test_data/", 
            "./data/test_debug_dir/",
            "./data/test_mongo_data/",
            "./data/test_qdrant_data/",
            "./data/test_neo4j/"
        ]
        
        # Try container-based cleanup first for root-owned files
        try:
            # First check if container exists
            check_result = subprocess.run(
                ["docker", "ps", "-q", "-f", "name=advanced-backend-friend-backend-test-1"],
                capture_output=True,
                text=True
            )
            
            if check_result.stdout.strip():
                logger.info("🐳 Container exists, attempting container-based cleanup for root-owned test data...")
                # Use docker exec to clean from within a test container if available
                result = subprocess.run(
                    ["docker", "exec", "advanced-backend-friend-backend-test-1", "rm", "-rf"] + 
                    [f"/app/{test_dir.lstrip('./')}" for test_dir in test_directories],
                    capture_output=True,
                    text=True
                )
                logger.info(f"Container cleanup result: {result}")
                if result.returncode == 0:
                    logger.info("✅ Container-based cleanup successful")
                    return
                else:
                    logger.info(f"Container cleanup failed: {result.stderr}")
            else:
                logger.info("Container not running yet, will use local cleanup")
        except Exception as e:
            logger.debug(f"Container cleanup not available: {e}")
        
        # Fallback to local cleanup
        for test_dir in test_directories:
            test_path = Path(test_dir)
            if test_path.exists():
                try:
                    import shutil
                    shutil.rmtree(test_path)
                    logger.info(f"✓ Cleaned {test_dir}")
                except Exception as e:
                    logger.warning(f"⚠️ Failed to clean {test_dir}: {e}")
                    logger.warning(f"💡 You may need to run: sudo rm -rf {test_dir}")
            else:
                logger.debug(f"📁 {test_dir} does not exist, skipping")
                
        logger.info("✓ Test data cleanup complete")
        
    def start_asr_services(self):
        """Start ASR services for Parakeet transcription testing."""
        if self.provider != "parakeet":
            logger.info(f"🔄 Skipping ASR services ({self.provider} provider uses API)")
            return
            
        logger.info(f"🚀 Starting Parakeet ASR service...")
        
        try:
            asr_dir = Path(__file__).parent.parent.parent.parent / "extras/asr-services"
            
            # Stop any existing ASR services first
            subprocess.run(
                ["docker", "compose", "-f", "docker-compose-test.yml", "down"],
                cwd=asr_dir,
                capture_output=True
            )
            
            # Start Parakeet ASR service
            result = subprocess.run(
                ["docker", "compose", "-f", "docker-compose-test.yml", "up", "--build", "-d", "parakeet-asr-test"],
                cwd=asr_dir,
                capture_output=True,
                text=True,
                timeout=300  # 5 minute timeout for service startup
            )
            
            if result.returncode != 0:
                logger.error(f"Failed to start Parakeet ASR service: {result.stderr}")
                raise RuntimeError(f"Parakeet ASR service failed to start: {result.stderr}")
                
            self.asr_services_started = True
            logger.info("✅ Parakeet ASR service started successfully")
            
        except Exception as e:
            logger.error(f"Error starting Parakeet ASR service: {e}")
            raise
            
    def wait_for_asr_ready(self):
        """Wait for ASR services to be ready."""
        if self.provider != "parakeet":
            logger.info(f"🔄 Skipping ASR readiness check ({self.provider} provider uses API)")
            return
        
        # Cascade failure check - don't wait for ASR if backend services failed
        if not hasattr(self, 'services_started') or not self.services_started:
            raise RuntimeError("Backend services are not running - cannot start ASR services")
            
        logger.info("🔍 Waiting for Parakeet ASR service to be ready...")
        
        start_time = time.time()
        while time.time() - start_time < MAX_STARTUP_WAIT:
            try:
                # Check container status directly instead of HTTP health check
                # This avoids the curl dependency issue in the container
                result = subprocess.run(
                    ["docker", "ps", "--filter", "name=asr-services-parakeet-asr-test-1", "--format", "{{.Status}}"],
                    capture_output=True,
                    text=True,
                    timeout=10
                )
                
                if result.returncode == 0 and result.stdout.strip():
                    status = result.stdout.strip()
                    logger.debug(f"Container status: {status}")
                    
                    # Early exit on unhealthy containers
                    if "(unhealthy)" in status:
                        raise RuntimeError(f"Parakeet ASR container is unhealthy: {status}")
                    if "Exited" in status or "Dead" in status:
                        raise RuntimeError(f"Parakeet ASR container failed: {status}")
                    
                    # Look for 'Up' status and ideally '(healthy)' status
                    if "Up" in status:
                        # If container is healthy, we can skip the HTTP check
                        if "(healthy)" in status:
                            logger.info("✓ Parakeet ASR container is healthy")
                            return
                        # Additional check: try to connect to the service
                        try:
                            import requests

                            # Use the same URL that the backend will use
                            response = requests.get(f"{PARAKEET_ASR_URL}/health", timeout=5)
                            if response.status_code == 200:
                                health_data = response.json()
                                if health_data.get("status") == "healthy":
                                    logger.info("✓ Parakeet ASR service is healthy and accessible")
                                    return
                                elif health_data.get("status") == "unhealthy":
                                    raise RuntimeError(f"Parakeet ASR service reports unhealthy: {health_data}")
                                else:
                                    logger.debug(f"Service responding but not ready: {health_data}")
                            elif response.status_code >= 500:
                                raise RuntimeError(f"Parakeet ASR service error: HTTP {response.status_code}")
                            elif response.status_code >= 400:
                                logger.warning(f"Parakeet ASR client error: HTTP {response.status_code}")
                            else:
                                logger.debug(f"Health check failed with status {response.status_code}")
                        except requests.exceptions.ConnectionError as e:
                            logger.debug(f"Connection failed, but container is up: {e}")
                        except Exception as e:
                            logger.debug(f"HTTP health check failed, but container is up: {e}")
                    else:
                        logger.debug(f"Container not ready yet: {status}")
                else:
                    logger.debug("Container not found or not running")
                    
            except Exception as e:
                logger.debug(f"Container status check failed: {e}")
                
            time.sleep(2)
            
        raise RuntimeError("Parakeet ASR service failed to become ready within timeout")
        
    def cleanup_asr_services(self):
        """Clean up ASR services."""
        if not self.asr_services_started:
            return
            
        if not self.fresh_run:
            logger.info("🔄 Skipping ASR services cleanup (reusing existing services)")
            return
            
        logger.info("🧹 Cleaning up ASR services...")
        
        try:
            asr_dir = Path(__file__).parent.parent.parent.parent / "extras/asr-services"
            subprocess.run(
                ["docker", "compose", "-f", "docker-compose-test.yml", "down"],
                cwd=asr_dir,
                capture_output=True
            )
            logger.info("✅ ASR services stopped")
        except Exception as e:
            logger.warning(f"Error stopping ASR services: {e}")
        
    def setup_environment(self):
        """Set up environment variables for testing."""
        logger.info("Setting up test environment variables...")
        
        # Set test environment variables directly from TEST_ENV_VARS
        logger.info("Setting test environment variables from TEST_ENV_VARS...")
        for key, value in TEST_ENV_VARS.items():
            os.environ.setdefault(key, value)
            logger.info(f"✓ {key} set")
        
        # Load API keys from .env file if not already in environment
        if not os.environ.get('DEEPGRAM_API_KEY') or not os.environ.get('OPENAI_API_KEY'):
            logger.info("Loading API keys from .env file...")
            try:
                # Try to load .env.test first (CI environment), then fall back to .env (local development)
                env_test_path = '.env.test'
                env_path = '.env'
                
                # Check if we're in the right directory (tests directory vs backend directory)
                if not os.path.exists(env_test_path) and os.path.exists('../.env.test'):
                    env_test_path = '../.env.test'
                if not os.path.exists(env_path) and os.path.exists('../.env'):
                    env_path = '../.env'
                
                if os.path.exists(env_test_path):
                    logger.info(f"Loading from {env_test_path}")
                    load_dotenv(env_test_path)
                elif os.path.exists(env_path):
                    logger.info(f"Loading from {env_path}")
                    load_dotenv(env_path)
                else:
                    logger.warning("No .env.test or .env file found")
            except ImportError:
                logger.warning("python-dotenv not available, relying on shell environment")
        
        # Debug: Log API key status (masked for security)
        logger.info("API key status:")
        for key in ["DEEPGRAM_API_KEY", "OPENAI_API_KEY"]:
            value = os.environ.get(key)
            if value:
                masked_value = value[:4] + "*" * (len(value) - 8) + value[-4:] if len(value) > 8 else "***"
                logger.info(f"  ✓ {key}: {masked_value}")
            else:
                logger.warning(f"  ⚠️ {key}: NOT SET")
        
        # Log environment readiness based on provider type
        deepgram_key = os.environ.get('DEEPGRAM_API_KEY')
        openai_key = os.environ.get('OPENAI_API_KEY')
        offline_asr_uri = os.environ.get('OFFLINE_ASR_TCP_URI')
        
        # Validate based on transcription provider (streaming/batch architecture)
        if self.provider == "deepgram":
            # Deepgram provider validation (API-based)
            if deepgram_key and openai_key:
                logger.info("✓ All required keys for Deepgram transcription are available")
            else:
                logger.warning("⚠️ Some keys missing for Deepgram transcription - test may fail")
                if not deepgram_key:
                    logger.warning("  Missing DEEPGRAM_API_KEY (required for Deepgram transcription)")
                if not openai_key:
                    logger.warning("  Missing OPENAI_API_KEY (required for memory processing)")
        elif self.provider == "parakeet":
            # Parakeet provider validation (local ASR service)
            parakeet_url = os.environ.get('PARAKEET_ASR_URL')
            if parakeet_url and openai_key:
                logger.info("✓ All required configuration for Parakeet transcription is available")
                logger.info(f"  Using Parakeet ASR service at: {parakeet_url}")
            else:
                logger.warning("⚠️ Missing configuration for Parakeet transcription - test may fail")
                if not parakeet_url:
                    logger.warning("  Missing PARAKEET_ASR_URL (required for Parakeet ASR service)")
                if not openai_key:
                    logger.warning("  Missing OPENAI_API_KEY (required for memory processing)")
        else:
            # Unknown or auto-select provider - check what's available
            logger.info(f"Provider '{self.provider}' - checking available configuration...")
            if deepgram_key and openai_key:
                logger.info("✓ Deepgram configuration available")
            elif os.environ.get('PARAKEET_ASR_URL') and openai_key:
                logger.info("✓ Parakeet configuration available")
            else:
                logger.warning("⚠️ No valid transcription provider configuration found")
                if not openai_key:
                    logger.warning("  Missing OPENAI_API_KEY (required for memory processing)")
                
    def start_services(self):
        """Start all services using docker compose."""
        logger.info("🚀 Starting services with docker compose...")
        
        # Change to backend directory
        os.chdir(tests_dir.parent)
        
        # Clean up test data directories first (unless cached)
        self.cleanup_test_data()
        
        try:
            # Check if test services are already running
            check_result = subprocess.run(["docker", "compose", "-f", "docker-compose-test.yml", "ps", "-q"], capture_output=True, text=True)
            running_services = check_result.stdout.strip().split('\n') if check_result.stdout.strip() else []
            
            if len(running_services) > 0 and not self.rebuild:
                logger.info(f"🔄 Found {len(running_services)} running test services")
                # Check if test backend is healthy (only skip if not rebuilding)
                try:
                    health_check = subprocess.run(["docker", "compose", "-f", "docker-compose-test.yml", "ps", "friend-backend-test"], capture_output=True, text=True)
                    if "healthy" in health_check.stdout or "Up" in health_check.stdout:
                        logger.info("✅ Test services already running and healthy, skipping restart")
                        self.services_started = True
                        self.services_started_by_test = True  # We'll manage test services
                        return
                except:
                    pass
            elif self.rebuild:
                logger.info("🔨 Rebuild flag is True, will rebuild containers with latest code")
            
            logger.info("🔄 Need to start/restart test services...")
            
            # Handle container management based on rebuild and cached flags
            if self.rebuild:
                logger.info("🔨 Rebuild mode: stopping containers and rebuilding with latest code...")
                # Stop existing test services and remove volumes for fresh rebuild
                subprocess.run(["docker", "compose", "-f", "docker-compose-test.yml", "down", "-v"], capture_output=True)
            elif not self.fresh_run:
                logger.info("🔄 Reuse mode: restarting existing containers...")
                subprocess.run(["docker", "compose", "-f", "docker-compose-test.yml", "restart"], capture_output=True)
            else:
                logger.info("🔄 Fresh mode: stopping containers and removing volumes...")
                # Stop existing test services and remove volumes for fresh start
                subprocess.run(["docker", "compose", "-f", "docker-compose-test.yml", "down", "-v"], capture_output=True)
            
            # Check if we're in CI environment
            is_ci = os.environ.get("CI") == "true" or os.environ.get("GITHUB_ACTIONS") == "true"
            
            if is_ci:
                # In CI, use simpler build process
                logger.info("🤖 CI environment detected, using optimized build...")
                if self.rebuild:
                    # Force rebuild in CI when rebuild flag is set with BuildKit disabled
                    env = os.environ.copy()
                    env['DOCKER_BUILDKIT'] = '0'
                    logger.info("🔨 Running Docker build command...")
                    build_result = subprocess.run(["docker", "compose", "-f", "docker-compose-test.yml", "build"], capture_output=True, text=True, env=env)
                    logger.info(f"📋 Build command stdout: {build_result.stdout}")
                    if build_result.stderr:
                        logger.warning(f"📋 Build command stderr: {build_result.stderr}")
                    if build_result.returncode != 0:
                        logger.error(f"❌ Build failed with exit code {build_result.returncode}")
                        logger.error(f"📋 Build stderr: {build_result.stderr}")
                        logger.error(f"📋 Build stdout: {build_result.stdout}")
                        raise RuntimeError("Docker compose build failed")
                cmd = ["docker", "compose", "-f", "docker-compose-test.yml", "up", "-d", "--no-build"]
            else:
                # Local development - use rebuild flag to determine build behavior
                if self.rebuild:
                    cmd = ["docker", "compose", "-f", "docker-compose-test.yml", "up", "--build", "-d"]
                    logger.info("🔨 Local rebuild: will rebuild containers with latest code")
                else:
                    cmd = ["docker", "compose", "-f", "docker-compose-test.yml", "up", "-d"]
                    logger.info("🚀 Local start: using existing container images")
            
            # Start test services with BuildKit disabled to avoid bake issues
            env = os.environ.copy()
            env['DOCKER_BUILDKIT'] = '0'
<<<<<<< HEAD
            result = subprocess.run(cmd, capture_output=True, text=True, env=env, timeout=300)  # 5 minute timeout
=======
            logger.info(f"🚀 Running Docker compose command: {' '.join(cmd)}")
            result = subprocess.run(cmd, capture_output=True, text=True, env=env)
>>>>>>> 2396d469
            
            # Always log the command outputs for debugging
            logger.info(f"📋 Docker compose command stdout:\n{result.stdout}")
            if result.stderr:
                logger.warning(f"📋 Docker compose command stderr:\n{result.stderr}")
            logger.info(f"📋 Docker compose exit code: {result.returncode}")
            
            if result.returncode != 0:
                logger.error(f"❌ Failed to start services with exit code {result.returncode}")
                logger.error(f"❌ Command stderr: {result.stderr}")
                logger.error(f"❌ Command stdout: {result.stdout}")
                
                # Check individual container logs for better error details
                logger.error("🔍 Checking individual container logs for details...")
                try:
                    container_logs_result = subprocess.run(
                        ["docker", "compose", "-f", "docker-compose-test.yml", "logs", "--tail=50"],
                        capture_output=True, text=True, timeout=15
                    )
                    if container_logs_result.stdout:
                        logger.error("📋 Container logs:")
                        logger.error(container_logs_result.stdout)
                    if container_logs_result.stderr:
                        logger.error("📋 Container logs stderr:")
                        logger.error(container_logs_result.stderr)
                except Exception as e:
                    logger.warning(f"Could not fetch container logs: {e}")
                
                # Check container status
                logger.error("🔍 Checking container status...")
                try:
                    status_result = subprocess.run(
                        ["docker", "compose", "-f", "docker-compose-test.yml", "ps"],
                        capture_output=True, text=True, timeout=10
                    )
                    if status_result.stdout:
                        logger.error("📋 Container status:")
                        logger.error(status_result.stdout)
                except Exception as e:
                    logger.warning(f"Could not fetch container status: {e}")
                
                # Try alternative approach for macOS
                if "permission denied" in result.stderr.lower():
                    logger.info("Permission issue detected, trying alternative approach...")
                    alt_result = subprocess.run(
                        ["docker", "compose", "-f", "docker-compose-test.yml", "up", "-d", "--no-build"],
                        capture_output=True,
                        text=True
                    )
                    if alt_result.returncode == 0:
                        logger.info("Alternative approach successful")
                        result = alt_result
                    else:
                        logger.error("Alternative approach also failed")
                        raise RuntimeError("Docker compose failed to start - try running:\n" +
                                         "  sudo chown -R $(whoami):staff \"$HOME/.docker/buildx\"\n" +
                                         "  sudo chmod -R 755 \"$HOME/.docker/buildx\"")
                else:
                    raise RuntimeError("Docker compose failed to start")
                
            self.services_started = True
            self.services_started_by_test = True  # Mark that we started the services
            logger.info("✅ Docker compose started successfully")
            
        except Exception as e:
            logger.error(f"Error starting services: {e}")
            raise
            
    def wait_for_services(self):
        """Wait for all services to be ready with comprehensive health checks."""
        logger.info("🔍 Performing comprehensive service health validation...")
        
        start_time = time.time()
        services_status = {
            "backend": False,
            "mongo": False,
            "auth": False,
            "readiness": False
        }
        
        while time.time() - start_time < MAX_STARTUP_WAIT:
            try:
                # 1. Check backend basic health
                if not services_status["backend"]:
                    try:
                        health_response = requests.get(f"{BACKEND_URL}/health", timeout=5)
                        if health_response.status_code == 200:
                            logger.info("✓ Backend health check passed")
                            services_status["backend"] = True
                        elif health_response.status_code >= 500:
                            raise RuntimeError(f"Backend service error: HTTP {health_response.status_code}")
                        elif health_response.status_code >= 400:
                            logger.warning(f"Backend client error: HTTP {health_response.status_code}")
                    except requests.exceptions.RequestException:
                        pass
                
                # 2. Check MongoDB connection via backend health check
                if not services_status["mongo"] and services_status["backend"]:
                    try:
                        health_response = requests.get(f"{BACKEND_URL}/health", timeout=5)
                        if health_response.status_code == 200:
                            data = health_response.json()
                            mongo_health = data.get("services", {}).get("mongodb", {})
                            if mongo_health.get("healthy", False):
                                logger.info("✓ MongoDB connection validated via backend health check")
                                services_status["mongo"] = True
                    except Exception:
                        pass
                
                # 3. Check comprehensive readiness (includes Qdrant validation)
                if not services_status["readiness"] and services_status["backend"] and services_status["auth"]:
                    try:
                        readiness_response = requests.get(f"{BACKEND_URL}/readiness", timeout=5)
                        if readiness_response.status_code == 200:
                            data = readiness_response.json()
                            logger.info(f"📋 Readiness report: {json.dumps(data, indent=2)}")
                            
                            # Validate readiness data - backend validates Qdrant internally
                            if data.get("status") in ["healthy", "ready"]:
                                logger.info("✓ Backend reports all services ready (including Qdrant)")
                                services_status["readiness"] = True
                            elif data.get("status") == "unhealthy":
                                raise RuntimeError(f"Backend reports unhealthy status: {data}")
                            else:
                                logger.warning(f"⚠️ Backend readiness check not fully healthy: {data}")
                        elif readiness_response.status_code >= 500:
                            raise RuntimeError(f"Backend readiness error: HTTP {readiness_response.status_code}")
                        elif readiness_response.status_code >= 400:
                            logger.warning(f"Backend readiness client error: HTTP {readiness_response.status_code}")
                                
                    except requests.exceptions.RequestException as e:
                        logger.debug(f"Readiness endpoint not ready yet: {e}")
                
                # 4. Check authentication endpoint
                if not services_status["auth"] and services_status["backend"]:
                    try:
                        # Just check that the auth endpoint exists (will return error without credentials)
                        auth_response = requests.post(f"{BACKEND_URL}/auth/jwt/login", timeout=3)
                        # Expecting 422 (validation error) not connection error
                        if auth_response.status_code in [422, 400]:
                            logger.info("✓ Authentication endpoint accessible")
                            services_status["auth"] = True
                    except requests.exceptions.RequestException:
                        pass
                
                # 5. Final validation - all services ready
                if all(services_status.values()):
                    logger.info("🎉 All services validated and ready!")
                    return True
                
                # Log current status
                ready_services = [name for name, status in services_status.items() if status]
                pending_services = [name for name, status in services_status.items() if not status]
                
                elapsed = time.time() - start_time
                logger.info(f"⏳ Health check progress ({elapsed:.1f}s): ✓ {ready_services} | ⏳ {pending_services}")
                
            except Exception as e:
                logger.warning(f"⚠️ Health check error: {e}")
                
            time.sleep(3)
            
        # Final status report
        logger.error("❌ Service readiness timeout!")
        failed_services = []
        for service, status in services_status.items():
            status_emoji = "✓" if status else "❌"
            logger.error(f"  {status_emoji} {service}: {'Ready' if status else 'Not ready'}")
            if not status:
                failed_services.append(service)
        
        # Check for cascade failures - if backend failed, everything else will fail
        if not services_status["backend"]:
            logger.error("💥 CRITICAL: Backend service failed - all dependent services will fail")
            logger.error("   This indicates a fundamental infrastructure issue")
        elif not services_status["mongo"]:
            logger.error("💥 CRITICAL: MongoDB connection failed - memory and auth will not work")
        elif not services_status["readiness"]:
            logger.error("💥 WARNING: Readiness check failed - Qdrant or other dependencies may be down")
            
        raise TimeoutError(f"Services did not become ready in {MAX_STARTUP_WAIT}s. Failed services: {failed_services}")
        
    def authenticate(self):
        """Authenticate and get admin token."""
        logger.info("🔑 Authenticating as admin...")
        
        # Always use test credentials for test environment
        logger.info("Using test environment credentials")
        admin_email = TEST_ENV_VARS["ADMIN_EMAIL"]
        admin_password = TEST_ENV_VARS["ADMIN_PASSWORD"]
        
        logger.info(f"Authenticating with email: {admin_email}")
        
        auth_url = f"{BACKEND_URL}/auth/jwt/login"
        
        response = requests.post(
            auth_url,
            data={
                'username': admin_email,
                'password': admin_password
            },
            headers={'Content-Type': 'application/x-www-form-urlencoded'}
        )
        
        if response.status_code != 200:
            logger.error(f"Authentication failed with {admin_email}")
            logger.error(f"Response: {response.text}")
            raise RuntimeError(f"Authentication failed: {response.text}")
            
        data = response.json()
        self.token = data.get('access_token')
        
        if not self.token:
            raise RuntimeError("No access token received")
            
        logger.info("✓ Authentication successful")
        
    def upload_test_audio(self):
        """Upload test audio file and monitor processing."""
        # Use different audio file for offline provider
        audio_path = TEST_AUDIO_PATH_OFFLINE if self.provider == "offline" else TEST_AUDIO_PATH
        
        logger.info(f"📤 Uploading test audio: {audio_path.name}")
        
        if not audio_path.exists():
            raise FileNotFoundError(f"Test audio file not found: {audio_path}")
            
        # Log audio file details
        file_size = audio_path.stat().st_size
        logger.info(f"📊 Audio file size: {file_size:,} bytes ({file_size / (1024*1024):.2f} MB)")
        
        # Upload file
        with open(audio_path, 'rb') as f:
            files = {'files': (audio_path.name, f, 'audio/wav')}
            data = {'device_name': 'integration_test'}
            headers = {'Authorization': f'Bearer {self.token}'}
            
            logger.info("📤 Sending upload request...")
            response = requests.post(
                f"{BACKEND_URL}/api/process-audio-files",
                files=files,
                data=data,
                headers=headers,
                timeout=300
            )
            
        logger.info(f"📤 Upload response status: {response.status_code}")
        
        if response.status_code != 200:
            raise RuntimeError(f"Upload failed: {response.text}")
            
        result = response.json()
        logger.info(f"📤 Upload response: {json.dumps(result, indent=2)}")
        
        # Extract client_id from response
        client_id = None
        if result.get('conversations'):
            client_id = result['conversations'][0].get('client_id')
        elif result.get('processed_files'):
            client_id = result['processed_files'][0].get('client_id')
        elif result.get('files'):
            client_id = result['files'][0].get('client_id')
            
        if not client_id:
            raise RuntimeError("No client_id in upload response")
            
        logger.info(f"📤 Generated client_id: {client_id}")
        return client_id
        
    def verify_processing_results(self, client_id: str):
        """Verify that audio was processed correctly."""
        logger.info(f"🔍 Verifying processing results for client: {client_id}")
        
        # Use backend API instead of direct MongoDB connection
        
        # First, wait for processing to complete using processor status endpoint
        logger.info("🔍 Waiting for processing to complete...")
        start_time = time.time()
        processing_complete = False
        
        while time.time() - start_time < 60:  # Wait up to 60 seconds for processing
            try:
                # Check processor status for this client
                response = requests.get(
                    f"{BACKEND_URL}/api/processor/tasks/{client_id}",
                    headers={"Authorization": f"Bearer {self.token}"},
                    timeout=10
                )
                
                if response.status_code == 200:
                    data = response.json()
                    stages = data.get("stages", {})
                    
                    # Check if transcription stage is complete
                    transcription_stage = stages.get("transcription", {})
                    if transcription_stage.get("completed", False):
                        logger.info(f"✅ Transcription processing completed for client_id: {client_id}")
                        processing_complete = True
                        break
                    
                    # Check for errors
                    if transcription_stage.get("error"):
                        logger.error(f"❌ Transcription error: {transcription_stage.get('error')}")
                        break
                    
                    # Show processing status
                    logger.info(f"📊 Processing status: {data.get('status', 'unknown')}")
                    for stage_name, stage_info in stages.items():
                        completed = stage_info.get("completed", False)
                        error = stage_info.get("error")
                        status = "✅" if completed else "❌" if error else "⏳"
                        logger.info(f"  {status} {stage_name}: {'completed' if completed else 'error' if error else 'processing'}")
                        
                else:
                    logger.warning(f"❌ Processor status API call failed with status: {response.status_code}")
                    
            except Exception as e:
                logger.warning(f"❌ Error calling processor status API: {e}")
                
            logger.info(f"⏳ Still waiting for processing... ({time.time() - start_time:.1f}s)")
            time.sleep(3)
        
        if not processing_complete:
            logger.error(f"❌ Processing did not complete within timeout for client_id: {client_id}")
            # Don't fail immediately, try to get conversation anyway
        
        # Now get the conversation via API
        logger.info("🔍 Retrieving conversation...")
        conversation = None
        
        try:
            # Get conversations via API
            response = requests.get(
                f"{BACKEND_URL}/api/conversations",
                headers={"Authorization": f"Bearer {self.token}"},
                timeout=10
            )
            
            if response.status_code == 200:
                data = response.json()
                conversations = data.get("conversations", {})
                
                # Look for our client_id in the conversations
                if client_id in conversations:
                    conversation_list = conversations[client_id]
                    if conversation_list:
                        conversation = conversation_list[0]  # Get the first (most recent) conversation
                        logger.info(f"✅ Found conversation for client_id: {client_id}")
                    else:
                        logger.warning(f"⚠️ Client ID found but no conversations in list")
                else:
                    # Debug: show available conversations
                    available_clients = list(conversations.keys())
                    logger.error(f"❌ Client ID {client_id} not found in conversations")
                    logger.error(f"📊 Available client_ids: {available_clients}")
                    
            else:
                logger.error(f"❌ Conversations API call failed with status: {response.status_code}")
                
        except Exception as e:
            logger.error(f"❌ Error calling conversations API: {e}")
            
        if not conversation:
            logger.error(f"❌ No conversation found for client_id: {client_id}")
            raise AssertionError(f"No conversation found for client_id: {client_id}")
            
        logger.info(f"✓ Conversation found: {conversation['audio_uuid']}")
        
        # Log conversation details
        logger.info("📋 Conversation details:")
        logger.info(f"  - Audio UUID: {conversation['audio_uuid']}")
        logger.info(f"  - Client ID: {conversation.get('client_id')}")
        logger.info(f"  - Audio Path: {conversation.get('audio_path', 'N/A')}")
        logger.info(f"  - Timestamp: {conversation.get('timestamp', 'N/A')}")
        
        # Verify transcription (stored as array in conversation)
        transcript_segments = conversation.get('transcript', [])
        logger.info(f"📝 Transcription details:")
        logger.info(f"  - Transcript segments: {len(transcript_segments)}")
        
        # Extract full transcription text from segments
        transcription = ""
        if transcript_segments:
            # Combine all transcript segments
            transcription = " ".join([segment.get('text', '') for segment in transcript_segments])
        
        logger.info(f"  - Length: {len(transcription)} characters")
        logger.info(f"  - Word count: {len(transcription.split()) if transcription else 0}")
        
        if transcription:
            # Show first 200 characters of transcription
            preview = transcription[:200] + "..." if len(transcription) > 200 else transcription
            logger.info(f"  - Preview: {preview}")
            
            # Load expected transcript for comparison
            expected_transcript = self.load_expected_transcript()
            logger.info(f"  - Expected transcript length: {len(expected_transcript)} characters")
            
            # Log first 200 characters for comparison
            logger.info(f"  - Actual start: {transcription[:200]}...")
            if expected_transcript:
                logger.info(f"  - Expected start: {expected_transcript[:200]}...")
            
            # Call OpenAI to verify transcript similarity
            if os.environ.get("OPENAI_API_KEY") and expected_transcript:
                similarity_result = self.check_transcript_similarity_simple(transcription, expected_transcript)
                logger.info(f"  - AI similarity assessment:")
                logger.info(f"    • Similar: {similarity_result.get('similar', 'unknown')}")
                logger.info(f"    • Reason: {similarity_result.get('reason', 'No reason provided')}")
                
                # Store result for validation
                self.transcript_similarity_result = similarity_result
            elif not expected_transcript:
                logger.warning("⚠️ No expected transcript available for comparison")
                self.transcript_similarity_result = None
        else:
            logger.error("❌ No transcription found")
            
        # Verify conversation has required fields
        assert conversation.get('transcript'), "Conversation missing transcript"
        assert len(conversation['transcript']) > 0, "Transcript array is empty"
        assert transcription.strip(), "Transcription text is empty"
        
        # Check for memory extraction (if LLM is configured)
        if os.environ.get("OPENAI_API_KEY"):
            logger.info("🧠 Checking for memory extraction...")
            
            # Check debug tracker for memory processing
            response = requests.get(
                f"{BACKEND_URL}/metrics",
                headers={'Authorization': f'Bearer {self.token}'}
            )
            
            if response.status_code == 200:
                metrics = response.json()
                logger.info(f"📊 System metrics: {json.dumps(metrics, indent=2)}")
                
        logger.info("✅ Processing verification complete")
        
        return conversation, transcription
    
    def validate_memory_extraction(self, client_id: str):
        """Validate that memory extraction worked correctly."""
        logger.info(f"🧠 Validating memory extraction for client: {client_id}")
        
        # Wait for memory processing to complete
        client_memories = self.wait_for_memory_processing(client_id)
        
        if not client_memories:
            raise AssertionError("No memories were extracted - memory processing failed")
        
        logger.info(f"✅ Found {len(client_memories)} memories")
        
        # Load expected memories and compare
        expected_memories = self.load_expected_memories()
        if not expected_memories:
            logger.warning("⚠️ No expected memories available for comparison")
            return client_memories
        
        # Use OpenAI to check if memories are similar
        if os.environ.get("OPENAI_API_KEY"):
            memory_similarity = self.check_memory_similarity_simple(client_memories, expected_memories)
            logger.info(f"🧠 Memory similarity assessment:")
            logger.info(f"  • Similar: {memory_similarity.get('similar', 'unknown')}")
            logger.info(f"  • Reason: {memory_similarity.get('reason', 'No reason provided')}")
            
            # Store result for validation
            self.memory_similarity_result = memory_similarity
        else:
            logger.warning("⚠️ No OpenAI API key available for memory comparison")
            self.memory_similarity_result = None
        
        return client_memories
        
    def check_transcript_similarity_simple(self, actual_transcript: str, expected_transcript: str) -> dict:
        """Use OpenAI to check transcript similarity with simple boolean response."""
        try:
            
            client = openai.OpenAI(api_key=os.environ.get("OPENAI_API_KEY"))
            
            prompt = f"""
            Compare these two transcripts to determine if they represent the same audio content.
            
            EXPECTED TRANSCRIPT:
            "{expected_transcript}"
            
            ACTUAL TRANSCRIPT:
            "{actual_transcript}"
            
            **MARK AS SIMILAR if:**
            - Core content and topics match (e.g., glass blowing class, participants, activities)
            - Key facts and events are present in both (names, numbers, objects, actions)
            - Overall narrative flow is recognizable
            - At least 70% semantic overlap exists
            
            **ACCEPTABLE DIFFERENCES (still mark as similar):**
            - Minor word variations or ASR errors
            - Different punctuation or capitalization
            - Missing or extra filler words
            - Small sections missing or repeated
            - Slightly different word order
            - Speaker diarization differences
            
            **ONLY MARK AS DISSIMILAR if:**
            - Core content is fundamentally different
            - Major sections (>30%) are missing or wrong
            - It appears to be a different audio file entirely
            
            Respond in JSON format:
            {{
<<<<<<< HEAD
                "similar": true/false,
                "reason": "brief explanation (1-2 sentences)"
=======
                "reason": "brief explanation"
                "similar": true/false,
>>>>>>> 2396d469
            }}
            """
            
            response = client.chat.completions.create(
                model="gpt-5-mini",
                messages=[{"role": "user", "content": prompt}],
                response_format={"type": "json_object"}
            )
            
            response_text = (response.choices[0].message.content or "").strip()
            
            # Try to parse JSON response
            try:
                result = json.loads(response_text)
                return result
            except json.JSONDecodeError:
                # If JSON parsing fails, return a basic result
                return {
                    "similar": False,
                    "reason": f"Could not parse response: {response_text}"
                }
            
        except Exception as e:
            logger.warning(f"⚠️ Could not check transcript similarity: {e}")
            return {
                "similar": False,
                "reason": f"API call failed: {str(e)}"
            }
    
    def check_memory_similarity_simple(self, actual_memories: list, expected_memories: list) -> dict:
        """Use OpenAI to check if extracted memories are similar to expected memories."""
        try:
            import openai
            
            client = openai.OpenAI(api_key=os.environ.get("OPENAI_API_KEY"))
            
            # Extract just the memory text from actual memories
            actual_memory_texts = [mem.get('memory', '') for mem in actual_memories]
            
            prompt = f"""
            Compare these two lists of memories to determine if they represent content from the same audio source and indicate successful memory extraction.
            
            **KEY CRITERIA FOR SIMILARITY (Return "similar": true if ANY of these are met):**
            
            1. **Topic/Context Match**: Both lists should be about the same main activity/event (e.g., glass blowing class)
            2. **Core Facts Overlap**: At least 3-4 significant factual details should overlap (people, places, numbers, objects)  
            3. **Semantic Coverage**: The same general knowledge should be captured, even if from different perspectives
            
            **ACCEPTABLE DIFFERENCES (Do NOT mark as dissimilar for these):**
            - Different focus areas (one list more personal/emotional, other more technical/factual)
            - Different level of detail (one more granular, other more high-level) 
            - Different speakers/participants emphasized
            - Different organization or memory chunking
            - Emotional vs factual framing of the same events
            - Missing some details in either list (as long as core overlap exists)
            
            **MARK AS DISSIMILAR ONLY IF:**
            - The memories seem to be from completely different audio/conversations
            - No meaningful factual overlap (suggests wrong audio or major transcription failure)
            - Core subject matter is entirely different
            
            **EVALUATION APPROACH:**
            1. Identify overlapping factual elements (people, places, objects, numbers, activities)
            2. Count significant semantic overlaps 
            3. If 3+ substantial overlaps exist AND same general topic/context → mark as similar
            4. Focus on "are these from the same source" rather than "are these identical"
            
            EXPECTED MEMORIES:
            {expected_memories}
            
            EXTRACTED MEMORIES:
            {actual_memory_texts}
            
            Respond in JSON format with:
            {{
                "reasoning": "detailed analysis of overlapping elements and why they indicate same/different source",
                "reason": "brief explanation of the decision", 
                "similar": true/false
            }}
            """
            
            logger.info(f"Making GPT-5-mini API call for memory similarity...")
            response = client.chat.completions.create(
                model="gpt-5-mini",
                messages=[{"role": "user", "content": prompt}],
                response_format={"type": "json_object"}
            )
            
            response_text = (response.choices[0].message.content or "").strip()
            logger.info(f"Memory similarity GPT-5-mini response: '{response_text}'")
            
            try:
                result = json.loads(response_text)
                return result
            except json.JSONDecodeError as json_err:
                # If JSON parsing fails, return a basic result
                logger.error(f"JSON parsing failed: {json_err}")
                logger.error(f"Response text that failed to parse: '{response_text}'")
                return {
                    "reason": f"Could not parse response: {response_text}",
                    "similar": False,
                }
            
        except Exception as e:
            logger.error(f"⚠️ Could not check memory similarity: {e}")
            logger.error(f"Exception type: {type(e)}")
            logger.error(f"Exception details: {str(e)}")
            return {
                "similar": False,
                "reason": f"API call failed: {str(e)}"
            }
    
    def get_memories_from_api(self) -> list:
        """Fetch memories from the backend API."""
        try:
            headers = {'Authorization': f'Bearer {self.token}'}
            response = requests.get(f"{BACKEND_URL}/api/memories", headers=headers)
            
            if response.status_code == 200:
                data = response.json()
                return data.get('memories', [])
            else:
                logger.error(f"Failed to fetch memories: {response.status_code} - {response.text}")
                return []
        except Exception as e:
            logger.error(f"Error fetching memories: {e}")
            return []
    
    def wait_for_memory_processing(self, client_id: str, timeout: int = 120):
        """Wait for memory processing to complete using processor status API."""
        logger.info(f"⏳ Waiting for memory processing to complete for client: {client_id}")
        
        start_time = time.time()
        memory_processing_complete = False
        
        # First, wait for memory processing completion using processor status API
        while time.time() - start_time < timeout:
            try:
                # Check processor status for this client (same pattern as transcription)
                response = requests.get(
                    f"{BACKEND_URL}/api/processor/tasks/{client_id}",
                    headers={"Authorization": f"Bearer {self.token}"},
                    timeout=10
                )
                
                if response.status_code == 200:
                    data = response.json()
                    
                    # DEBUG: Log full API response to see exactly what we're getting
                    logger.info(f"🔍 Full processor status API response: {data}")
                    
                    stages = data.get("stages", {})
                    
                    # Check if memory stage is complete
                    memory_stage = stages.get("memory", {})
                    logger.info(f"🧠 Memory stage data: {memory_stage}")
                    
                    if memory_stage.get("completed", False):
                        logger.info(f"✅ Memory processing completed for client_id: {client_id}")
                        memory_processing_complete = True
                        break
                    
                    # Check for errors
                    if memory_stage.get("error"):
                        logger.error(f"❌ Memory processing error: {memory_stage.get('error')}")
                        break
                    
                    # Show processing status for memory stage
                    logger.info(f"📊 Memory processing status: {data.get('status', 'unknown')}")
                    for stage_name, stage_info in stages.items():
                        if stage_name == "memory":  # Focus on memory stage
                            completed = stage_info.get("completed", False)
                            error = stage_info.get("error")
                            status = "✅" if completed else "❌" if error else "⏳"
                            logger.info(f"  {status} {stage_name}: {'completed' if completed else 'error' if error else 'processing'}")
                            # DEBUG: Show all fields in memory stage
                            logger.info(f"    All memory stage fields: {stage_info}")
                            
                else:
                    logger.warning(f"❌ Processor status API call failed with status: {response.status_code}")
                    
            except Exception as e:
                logger.warning(f"❌ Error calling processor status API: {e}")
                
            logger.info(f"⏳ Still waiting for memory processing... ({time.time() - start_time:.1f}s)")
            time.sleep(3)
        
        if not memory_processing_complete:
            logger.warning(f"⚠️ Memory processing did not complete within {timeout}s, trying to fetch existing memories anyway")
        
        # Now fetch the memories from the API
        memories = self.get_memories_from_api()
        
        # Filter by client_id for test isolation in fresh mode, or get all user memories in reuse mode
        if not self.fresh_run:
            # In reuse mode, get all user memories (API already filters by user_id)
            user_memories = memories
            if user_memories:
                logger.info(f"✅ Found {len(user_memories)} total user memories (reusing existing data)")
                return user_memories
        else:
            # In fresh mode, filter by client_id for test isolation since we cleaned all data
            client_memories = [mem for mem in memories if mem.get('metadata', {}).get('client_id') == client_id]
            if client_memories:
                logger.info(f"✅ Found {len(client_memories)} memories for client {client_id}")
                return client_memories
        
        logger.warning(f"⚠️ No memories found after processing")
        return []
        
    def cleanup(self):
        """Clean up test resources based on cached and rebuild flags."""
        logger.info("Cleaning up...")
        
        if self.mongo_client:
            self.mongo_client.close()
            
        # Handle container cleanup based on cleanup_containers flag (rebuild flag doesn't affect cleanup)
        if self.cleanup_containers and self.services_started_by_test:
            logger.info("🔄 Cleanup mode: stopping test docker compose services...")
            subprocess.run(["docker", "compose", "-f", "docker-compose-test.yml", "down", "-v"], capture_output=True)
            logger.info("✓ Test containers stopped and volumes removed")
        elif not self.cleanup_containers:
            logger.info("🗂️ No cleanup: leaving containers running for debugging")
            if self.rebuild:
                logger.info("   (containers were rebuilt with latest code during this test)")
        else:
            logger.info("🔄 Test services were already running, leaving them as-is")
        
        logger.info("✓ Cleanup complete")


@pytest.fixture
def test_runner():
    """Pytest fixture for test runner."""
    runner = IntegrationTestRunner()
    yield runner
    runner.cleanup()


@pytest.mark.integration
def test_full_pipeline_integration(test_runner):
    """Test the complete audio processing pipeline."""
    # Immediate output to confirm test is starting
    print("🚀 TEST STARTING - test_full_pipeline_integration", flush=True)
    sys.stdout.flush()
    sys.stderr.flush()
    
    try:
        # Test timing tracking
        test_start_time = time.time()
        phase_times = {}
        
        # Immediate logging to debug environment
        print("=" * 80, flush=True)
        print("🚀 STARTING INTEGRATION TEST", flush=True)
        print("=" * 80, flush=True)
        logger.info(f"Current working directory: {os.getcwd()}")
        logger.info(f"Files in directory: {os.listdir('.')}")
        logger.info(f"CI environment: {os.environ.get('CI', 'NOT SET')}")
        logger.info(f"GITHUB_ACTIONS: {os.environ.get('GITHUB_ACTIONS', 'NOT SET')}")
        sys.stdout.flush()
        
        # Phase 1: Environment setup
        phase_start = time.time()
        logger.info("📋 Phase 1: Setting up test environment...")
        test_runner.setup_environment()
        phase_times['env_setup'] = time.time() - phase_start
        logger.info(f"✅ Environment setup completed in {phase_times['env_setup']:.2f}s")
        
        # Phase 2: Service startup  
        phase_start = time.time()
        logger.info("🐳 Phase 2: Starting services...")
        test_runner.start_services()
        phase_times['service_startup'] = time.time() - phase_start
        logger.info(f"✅ Service startup completed in {phase_times['service_startup']:.2f}s")
        
        # Phase 2b: ASR service startup (offline only)
        phase_start = time.time()
        logger.info(f"🎤 Phase 2b: Starting ASR services ({TRANSCRIPTION_PROVIDER} provider)...")
        test_runner.start_asr_services()
        phase_times['asr_startup'] = time.time() - phase_start
        logger.info(f"✅ ASR service startup completed in {phase_times['asr_startup']:.2f}s")
        
        # Phase 3: Wait for services
        phase_start = time.time()
        logger.info("⏳ Phase 3: Waiting for services to be ready...")
        test_runner.wait_for_services()
        phase_times['service_readiness'] = time.time() - phase_start
        logger.info(f"✅ Service readiness check completed in {phase_times['service_readiness']:.2f}s")
        
        # Phase 3b: Wait for ASR services (offline only)
        phase_start = time.time()
        logger.info("⏳ Phase 3b: Waiting for ASR services to be ready...")
        test_runner.wait_for_asr_ready()
        phase_times['asr_readiness'] = time.time() - phase_start
        logger.info(f"✅ ASR readiness check completed in {phase_times['asr_readiness']:.2f}s")
        
        # Phase 4: Authentication
        phase_start = time.time()
        logger.info("🔑 Phase 4: Authentication...")
        test_runner.authenticate()
        phase_times['authentication'] = time.time() - phase_start
        logger.info(f"✅ Authentication completed in {phase_times['authentication']:.2f}s")
        
        # Phase 5: Audio upload and processing
        phase_start = time.time()
        logger.info("📤 Phase 5: Audio upload...")
        client_id = test_runner.upload_test_audio()
        phase_times['audio_upload'] = time.time() - phase_start
        logger.info(f"✅ Audio upload completed in {phase_times['audio_upload']:.2f}s")
        
        # Phase 6: Transcription processing
        phase_start = time.time()
        logger.info("🎤 Phase 6: Transcription processing...")
        conversation, transcription = test_runner.verify_processing_results(client_id)
        phase_times['transcription_processing'] = time.time() - phase_start
        logger.info(f"✅ Transcription processing completed in {phase_times['transcription_processing']:.2f}s")
        
        # Phase 7: Memory extraction
        phase_start = time.time()
        logger.info("🧠 Phase 7: Memory extraction...")
        memories = test_runner.validate_memory_extraction(client_id)
        phase_times['memory_extraction'] = time.time() - phase_start
        logger.info(f"✅ Memory extraction completed in {phase_times['memory_extraction']:.2f}s")
        
        # Basic assertions
        assert conversation is not None
        assert len(conversation['transcript']) > 0
        assert transcription.strip()  # Ensure we have actual text content
        
        # Transcript similarity assertion
        if hasattr(test_runner, 'transcript_similarity_result') and test_runner.transcript_similarity_result:
            assert test_runner.transcript_similarity_result.get('similar') == True, f"Transcript not similar enough: {test_runner.transcript_similarity_result.get('reason')}"
        
        # Memory validation assertions
        assert memories is not None and len(memories) > 0, "No memories were extracted"
        
        # Memory similarity assertion
        if hasattr(test_runner, 'memory_similarity_result') and test_runner.memory_similarity_result:
            if test_runner.memory_similarity_result.get('similar') != True:
                # Log transcript for debugging before failing
                logger.error("=" * 80)
                logger.error("❌ MEMORY SIMILARITY CHECK FAILED - DEBUGGING INFO")
                logger.error("=" * 80)
                logger.error("📝 Generated Transcript:")
                logger.error("-" * 60)
                logger.error(transcription)
                logger.error("-" * 60)
                
                # Format detailed error with both memory sets
                expected_memories = test_runner.load_expected_memories()
                extracted_memories = [mem.get('memory', '') for mem in memories]
                
                error_msg = f"""
Memory similarity check failed:
Reason: {test_runner.memory_similarity_result.get('reason', 'No reason provided')}
Reasoning: {test_runner.memory_similarity_result.get('reasoning', 'No detailed reasoning provided')}

Expected memories ({len(expected_memories)}):
{chr(10).join(f"  {i+1}. {mem}" for i, mem in enumerate(expected_memories))}

Extracted memories ({len(extracted_memories)}):
{chr(10).join(f"  {i+1}. {mem}" for i, mem in enumerate(extracted_memories))}

Generated Transcript ({len(transcription)} chars):
{transcription[:500]}{'...' if len(transcription) > 500 else ''}
"""
                assert False, error_msg
        
        # Calculate total test time
        total_test_time = time.time() - test_start_time
        phase_times['total_test'] = total_test_time
        
        # Log success with detailed timing
        logger.info("=" * 80)
        logger.info("🎉 INTEGRATION TEST PASSED!")
        logger.info("=" * 80)
        logger.info(f"⏱️  TIMING BREAKDOWN:")
        logger.info(f"  📋 Environment Setup:      {phase_times['env_setup']:>6.2f}s")
        logger.info(f"  🐳 Service Startup:        {phase_times['service_startup']:>6.2f}s")
        logger.info(f"  ⏳ Service Readiness:      {phase_times['service_readiness']:>6.2f}s")
        logger.info(f"  🔑 Authentication:         {phase_times['authentication']:>6.2f}s")
        logger.info(f"  📤 Audio Upload:           {phase_times['audio_upload']:>6.2f}s")
        logger.info(f"  🎤 Transcription:          {phase_times['transcription_processing']:>6.2f}s")
        logger.info(f"  🧠 Memory Extraction:      {phase_times['memory_extraction']:>6.2f}s")
        logger.info(f"  {'─' * 35}")
        logger.info(f"  🏁 TOTAL TEST TIME:        {total_test_time:>6.2f}s ({total_test_time/60:.1f}m)")
        logger.info("")
        logger.info(f"📊 Test Results:")
        logger.info(f"  ✅ Audio file processed successfully")
        logger.info(f"  ✅ Transcription generated: {len(transcription)} characters")
        logger.info(f"  ✅ Word count: {len(transcription.split())}")
        logger.info(f"  ✅ Audio UUID: {conversation.get('audio_uuid')}")
        logger.info(f"  ✅ Client ID: {conversation.get('client_id')}")
        logger.info(f"  ✅ Memories extracted: {len(memories)}")
        logger.info(f"  ✅ Transcript similarity: {getattr(test_runner, 'transcript_similarity_result', {}).get('similar', 'N/A')}")
        logger.info(f"  ✅ Memory similarity: {getattr(test_runner, 'memory_similarity_result', {}).get('similar', 'N/A')}")
        logger.info("")
        logger.info("📝 Full Transcription:")
        logger.info("-" * 60)
        logger.info(transcription)
        logger.info("-" * 60)
        logger.info("")
        logger.info("🧠 Extracted Memories:")
        logger.info("-" * 60)
        for i, memory in enumerate(memories[:10], 1):  # Show first 10 memories
            logger.info(f"{i}. {memory.get('memory', 'No content')}")
        if len(memories) > 10:
            logger.info(f"... and {len(memories) - 10} more memories")
        logger.info("-" * 60)
        logger.info("=" * 80)
        
    except Exception as e:
        logger.error(f"Integration test failed: {e}")
        raise
    finally:
        # Cleanup ASR services
        test_runner.cleanup_asr_services()


if __name__ == "__main__":
    # Run the test directly
    pytest.main([__file__, "-v", "-s"])<|MERGE_RESOLUTION|>--- conflicted
+++ resolved
@@ -550,12 +550,8 @@
             # Start test services with BuildKit disabled to avoid bake issues
             env = os.environ.copy()
             env['DOCKER_BUILDKIT'] = '0'
-<<<<<<< HEAD
-            result = subprocess.run(cmd, capture_output=True, text=True, env=env, timeout=300)  # 5 minute timeout
-=======
             logger.info(f"🚀 Running Docker compose command: {' '.join(cmd)}")
-            result = subprocess.run(cmd, capture_output=True, text=True, env=env)
->>>>>>> 2396d469
+            result = subprocess.run(cmd, capture_output=True, text=True, env=env, timeout=300)
             
             # Always log the command outputs for debugging
             logger.info(f"📋 Docker compose command stdout:\n{result.stdout}")
@@ -1066,13 +1062,8 @@
             
             Respond in JSON format:
             {{
-<<<<<<< HEAD
+                "reason": "brief explanation (1-3 sentences)"
                 "similar": true/false,
-                "reason": "brief explanation (1-2 sentences)"
-=======
-                "reason": "brief explanation"
-                "similar": true/false,
->>>>>>> 2396d469
             }}
             """
             
