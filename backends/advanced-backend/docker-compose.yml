--- conflicted
+++ resolved
@@ -30,13 +30,8 @@
     ports:
       - "8501:8501"
     environment:
-<<<<<<< HEAD
-      - BACKEND_API_URL=http://omi-lite:8000
-      - BACKEND_PUBLIC_URL=http://localhost:8000
-=======
       - BACKEND_API_URL=http://friend-backend:8000
       - BACKEND_PUBLIC_URL=http://friend-backend:8000
->>>>>>> e0dafc28
     depends_on:
       omi-lite:
         condition: service_healthy
@@ -110,61 +105,6 @@
       - "27017:27017"
     volumes:
       - ./mongo_data:/data/db
-<<<<<<< HEAD
-    networks:
-      - omi-network
-  # ngrok:
-  #   image: ngrok/ngrok:latest
-  #   ports:
-  #     - "4040:4040" # Ngrok web interface
-  #   environment:
-  #     - NGROK_AUTHTOKEN=${NGROK_AUTHTOKEN}
-  #   command: "http omi-lite:8000 --url=${NGROK_URL}"
-  #   depends_on:
-  #     - omi-lite
-  #   networks:
-  #     - omi-network
-
-  # neo4j:
-  #     image: neo4j:latest
-  #     container_name: neo4j-lite
-  #     volumes:
-  #         - neo4j_data:/data
-  #         - neo4j_logs:/logs
-  #         - neo4j_config:/config
-  #         # - ./plugins:/plugins
-  #     env_file:
-  #       - .env
-  #     environment:
-  #       # - NEO4J_AUTH=neo4j/taketheredpillNe0
-  #       - NEO4J_server_memory_heap_initial__size=1G
-  #       - NEO4J_server_memory_heap_max__size=2G
-  #       - NEO4J_server_memory_pagecache_size=1G
-  #       - NEO4J_apoc_export_file_enabled=true
-  #       - NEO4J_apoc_import_file_enabled=true
-  #       - NEO4J_apoc_import_file_use__neo4j__config=true
-  #       # - NEO4J_dbms_security_procedures_unrestricted=apoc.*
-  #       - NEO4J_PLUGINS=["apoc"]
-  #     ports:
-  #       - "7474:7474"
-  #       - "7687:7687"
-  #     restart: always
-  #     networks:
-  #       - omi-network
-  #     healthcheck:
-  #       test: ["CMD", "curl", "-f", "http://localhost:7687"]
-  #       interval: 30s
-  #       timeout: 10s
-  #       retries: 5
-
-volumes:
-  ollama_data:
-
-networks: 
-  omi-network:
-    driver: bridge
-    external: true
-=======
   ngrok:
     image: ngrok/ngrok:latest
     ports:
@@ -174,4 +114,3 @@
     command: "http friend-backend:8000 --url=intelligent-hypervisor.ngrok.app"
     depends_on:
       - friend-backend
->>>>>>> e0dafc28
